require 'test_helper'

class RemoteAuthorizeNetTest < Test::Unit::TestCase
  def setup
    @gateway = AuthorizeNetGateway.new(fixtures(:authorize_net))

    @amount = 100
    @credit_card = credit_card('4000100011112224')
    @check = check
    @declined_card = credit_card('400030001111222')

    @options = {
      order_id: '1',
      duplicate_window: 0,
      billing_address: address,
      description: 'Store Purchase'
    }
  end

  def test_successful_purchase
    response = @gateway.purchase(@amount, @credit_card, @options)
    assert_success response
    assert response.test?
    assert_equal 'This transaction has been approved', response.message
    assert response.authorization
  end

  def test_successful_purchase_with_minimal_options
    response = @gateway.purchase(@amount, @credit_card, duplicate_window: 0)
    assert_success response
    assert response.test?
    assert_equal 'This transaction has been approved', response.message
    assert response.authorization
  end

  def test_failed_purchase
    response = @gateway.purchase(@amount, @declined_card, @options)
    assert_failure response
    assert_equal 'The credit card number is invalid', response.message
    assert_equal 'incorrect_number', response.error_code
  end

  def test_successful_purchase_with_utf_character
    card = credit_card('4000100011112224', last_name: 'Wåhlin')
    response = @gateway.purchase(@amount, card, @options)
    assert_success response
    assert_match %r{This transaction has been approved}, response.message
  end

  def test_successful_echeck_purchase
    response = @gateway.purchase(@amount, @check, @options)
    assert_success response
    assert response.test?
    assert_equal 'This transaction has been approved', response.message
    assert response.authorization
  end

  def test_card_present_purchase_with_no_data
    no_data_credit_card = ActiveMerchant::Billing::CreditCard.new
    response = @gateway.purchase(@amount, no_data_credit_card, @options)
    assert_failure response
    assert_match %r{invalid}, response.message
  end

  def test_expired_credit_card
    @credit_card.year = 2004
    response = @gateway.purchase(@amount, @credit_card, @options)
    assert_failure response
    assert response.test?
    assert_equal 'The credit card has expired', response.message
    assert_equal 'expired_card', response.error_code
  end

  def test_successful_authorize_and_capture
    auth = @gateway.authorize(@amount, @credit_card, @options)
    assert_success auth
    assert_equal 'This transaction has been approved', auth.message

    capture = @gateway.capture(@amount, auth.authorization)
    assert_success capture
  end

  def test_successful_purchase_with_disable_partial_authorize
    purchase = @gateway.purchase(46225, @credit_card, @options.merge(disable_partial_auth: true))
    assert_success purchase
  end

  def test_successful_authorize_with_email_and_ip
    options = @options.merge({email: 'hello@example.com', ip: '127.0.0.1'})
    auth = @gateway.authorize(@amount, @credit_card, options)
    assert_success auth

    assert_equal 'This transaction has been approved', auth.message

    capture = @gateway.capture(@amount, auth.authorization)
    assert_success capture
  end

  def test_failed_authorize
    response = @gateway.authorize(@amount, @declined_card, @options)
    assert_failure response
    assert_equal 'The credit card number is invalid', response.message
  end

  def test_card_present_authorize_and_capture_with_track_data_only
    track_credit_card = ActiveMerchant::Billing::CreditCard.new(:track_data => '%B378282246310005^LONGSON/LONGBOB^1705101130504392?')
    assert authorization = @gateway.authorize(@amount, track_credit_card, @options)
    assert_success authorization

    capture = @gateway.capture(@amount, authorization.authorization)
    assert_success capture

    assert_equal 'This transaction has been approved', capture.message
  end

  def test_successful_echeck_authorization
    response = @gateway.authorize(@amount, @check, @options)
    assert_success response
    assert_equal 'This transaction has been approved', response.message
    assert response.authorization
  end

  def test_failed_echeck_authorization
    response = @gateway.authorize(@amount, check(routing_number: "121042883"), @options)
    assert_failure response
    assert_equal 'The ABA code is invalid', response.message
    assert response.authorization
  end

  def test_card_present_purchase_with_track_data_only
    track_credit_card = ActiveMerchant::Billing::CreditCard.new(:track_data => '%B378282246310005^LONGSON/LONGBOB^1705101130504392?')
    response = @gateway.purchase(@amount, track_credit_card, @options)
    assert response.test?
    assert_equal 'This transaction has been approved', response.message
    assert response.authorization
  end

  def test_successful_purchase_with_moto_retail_type
    @credit_card.manual_entry = true
    response = @gateway.purchase(@amount, @credit_card, @options)

    assert_success response
    assert response.test?
    assert_equal 'This transaction has been approved', response.message
    assert response.authorization
  end

  def test_authorization_and_capture
    assert authorization = @gateway.authorize(@amount, @credit_card, @options)
    assert_success authorization

    assert capture = @gateway.capture(@amount, authorization.authorization)
    assert_success capture
    assert_equal 'This transaction has been approved', capture.message
  end

  def test_authorization_and_void
    assert authorization = @gateway.authorize(@amount, @credit_card, @options)
    assert_success authorization

    assert void = @gateway.void(authorization.authorization)
    assert_success void
    assert_equal 'This transaction has been approved', void.message
  end

  def test_successful_authorization_with_moto_retail_type
    @credit_card.manual_entry = true
    response = @gateway.authorize(@amount, @credit_card, @options)

    assert_success response
    assert response.test?
    assert_equal 'This transaction has been approved', response.message
    assert response.authorization
  end

  def test_successful_verify
    response = @gateway.verify(@credit_card, @options)
    assert_success response
    assert_equal "This transaction has been approved", response.message
    assert_success response.responses.last, "The void should succeed"
  end

  def test_failed_verify
    bogus_card = credit_card('4424222222222222')
    response = @gateway.verify(bogus_card, @options)
    assert_failure response
    assert_match %r{The credit card number is invalid}, response.message
  end

  def test_successful_store
    assert response = @gateway.store(@credit_card)
    assert_success response
    assert response.authorization
    assert_equal "Successful", response.message
    assert_equal "1", response.params["message_code"]
  end

  def test_successful_store_new_payment_profile
    assert store = @gateway.store(@credit_card)
    assert_success store
    assert store.authorization

    new_card = credit_card('4424222222222222')
    customer_profile_id, _, _ = store.authorization.split("#")

    assert response = @gateway.store(new_card, customer_profile_id: customer_profile_id)
<<<<<<< HEAD
=======
    assert_success response
>>>>>>> da334e67
    assert_equal "Successful", response.message
    assert_equal "1", response.params["message_code"]
  end

<<<<<<< HEAD
=======
  def test_failed_store_new_payment_profile
    assert store = @gateway.store(@credit_card)
    assert_success store
    assert store.authorization

    new_card = credit_card('141241')
    customer_profile_id, _, _ = store.authorization.split("#")

    assert response = @gateway.store(new_card, customer_profile_id: customer_profile_id)
    assert_failure response
    assert_equal "The field length is invalid for Card Number", response.message
  end

>>>>>>> da334e67
  def test_failed_store
    assert response = @gateway.store(credit_card("141241"))
    assert_failure response
    assert_equal "The field length is invalid for Card Number", response.message
    assert_equal "15", response.params["message_code"]
  end

  def test_successful_purchase_using_stored_card
    response = @gateway.store(@credit_card)
    assert_success response

    response = @gateway.purchase(@amount, response.authorization, @options)
    assert_success response
    assert_equal "This transaction has been approved.", response.message
  end

  def test_failed_purchase_using_stored_card
    response = @gateway.store(@declined_card)
    assert_success response

    response = @gateway.purchase(@amount, response.authorization, @options)
    assert_failure response
    assert_equal "The credit card number is invalid.", response.message
    assert_equal "incorrect_number", response.error_code
    assert_equal "27", response.params["message_code"]
    assert_equal "6", response.params["response_reason_code"]
    assert_match /Address not verified/, response.avs_result["message"]
  end

  def test_successful_purchase_using_stored_card_new_payment_profile
    assert store = @gateway.store(@credit_card)
    assert_success store
    assert store.authorization

    new_card = credit_card('4007000000027')
    customer_profile_id, _, _ = store.authorization.split("#")

    assert response = @gateway.store(new_card, customer_profile_id: customer_profile_id)
    assert_success response

    response = @gateway.purchase(@amount, response.authorization, @options)
    assert_success response
    assert_equal "This transaction has been approved.", response.message
  end

  def test_successful_authorize_and_capture_using_stored_card
    store = @gateway.store(@credit_card)
    assert_success store

    auth = @gateway.authorize(@amount, store.authorization, @options)
    assert_success auth
    assert_equal "This transaction has been approved.", auth.message

    capture = @gateway.capture(@amount, auth.authorization)
    assert_success capture
    assert_equal "This transaction has been approved.", capture.message
  end

  def test_failed_authorize_using_stored_card
    response = @gateway.store(@declined_card)
    assert_success response

    response = @gateway.authorize(@amount, response.authorization, @options)
    assert_failure response

    assert_equal "The credit card number is invalid.", response.message
    assert_equal "incorrect_number", response.error_code
    assert_equal "27", response.params["message_code"]
    assert_equal "6", response.params["response_reason_code"]
    assert_match /Address not verified/, response.avs_result["message"]
  end

  def test_failed_capture_using_stored_card
    store = @gateway.store(@credit_card)
    assert_success store

    auth = @gateway.authorize(@amount, store.authorization, @options)
    assert_success auth

    capture = @gateway.capture(@amount + 4000, auth.authorization)
    assert_failure capture
    assert_match /The amount requested for settlement cannot be greater/, capture.message
  end

  def test_faux_successful_refund_using_stored_card
    store = @gateway.store(@credit_card)
    assert_success store

    purchase = @gateway.purchase(@amount, store.authorization, @options)
    assert_success purchase

    refund = @gateway.refund(@amount, purchase.authorization, @options)
    assert_failure refund
    assert_match /does not meet the criteria for issuing a credit/, refund.message, "Only allowed to refund transactions that have settled.  This is the best we can do for now testing wise."
  end

  def test_failed_refund_using_stored_card
    store = @gateway.store(@credit_card)
    assert_success store

    purchase = @gateway.purchase(@amount, store.authorization, @options)
    assert_success purchase

    unknown_authorization = "2235494048#XXXX2224#cim_purchase"
    refund = @gateway.refund(@amount, unknown_authorization, @options)
    assert_failure refund
    assert_equal "The record cannot be found", refund.message
  end

  def test_successful_void_using_stored_card
    store = @gateway.store(@credit_card)
    assert_success store

    auth = @gateway.authorize(@amount, store.authorization, @options)
    assert_success auth

    void = @gateway.void(auth.authorization)
    assert_success void
    assert_equal "This transaction has been approved.", void.message
  end

  def test_failed_void_using_stored_card
    store = @gateway.store(@credit_card)
    assert_success store

    auth = @gateway.authorize(@amount, store.authorization, @options)
    assert_success auth

    void = @gateway.void(auth.authorization)
    assert_success void

    another_void = @gateway.void(auth.authorization)
    assert_failure another_void
    assert_equal "This transaction has already been voided.", another_void.message
  end

  def test_bad_login
    gateway = AuthorizeNetGateway.new(
      :login => 'X',
      :password => 'Y'
    )

    response = gateway.purchase(@amount, @credit_card)
    assert_failure response

    assert_equal %w(
      account_number
      action
      authorization_code
      avs_result_code
      card_code
      cardholder_authentication_code
      response_code
      response_reason_code
      response_reason_text
      test_request
      transaction_id
    ), response.params.keys.sort

    assert_equal "User authentication failed due to invalid authentication values", response.message
  end

  def test_partial_capture
    auth = @gateway.authorize(@amount, @credit_card, @options)
    assert_success auth

    capture = @gateway.capture(@amount-1, auth.authorization)
    assert_success capture
  end

  def test_failed_capture
    response = @gateway.capture(20, '23124#1234')
    assert_failure response
  end

  def test_successful_void
    auth = @gateway.authorize(@amount, @credit_card, @options)
    assert_success auth

    assert void = @gateway.void(auth.authorization)
    assert_success void
  end

  def test_failed_void
    response = @gateway.void('')
    assert_failure response
  end

  def test_failed_refund
    response = @gateway.refund(nil, '')
    assert_failure response
  end

  def test_successful_purchase_with_solution_id
    ActiveMerchant::Billing::AuthorizeNetGateway.application_id = 'A1000000'
    response = @gateway.purchase(@amount, @credit_card, @options)
    assert_success response
    assert response.test?
    assert_equal 'This transaction has been approved', response.message
    assert response.authorization
  ensure
    ActiveMerchant::Billing::AuthorizeNetGateway.application_id = nil
  end

  def test_successful_credit
    response = @gateway.credit(@amount, @credit_card, @options)
    assert_success response
    assert_equal 'This transaction has been approved', response.message
    assert response.authorization
  end

  def test_successful_echeck_credit
    response = @gateway.credit(@amount, @check, @options)
    assert_equal 'The transaction is currently under review', response.message
    assert response.authorization
  end

  def test_failed_credit
    response = @gateway.credit(@amount, @declined_card, @options)
    assert_failure response
    assert_equal 'The credit card number is invalid', response.message
    assert response.authorization
  end

  def test_bad_currency
    response = @gateway.purchase(@amount, @credit_card, currency: "XYZ")
    assert_failure response
    assert_equal 'The supplied currency code is either invalid, not supported, not allowed for this merchant or doesn\'t have an exchange rate', response.message
  end

  def test_usd_currency
    @options[:currency] = "USD"
    response = @gateway.purchase(@amount, @credit_card, @options)
    assert_success response
    assert response.authorization
  end

  def test_dump_transcript
    # dump_transcript_and_fail(@gateway, @amount, @credit_card, @options)
  end

  def test_successful_authorize_and_capture_with_network_tokenization
    credit_card = network_tokenization_credit_card('4000100011112224',
      payment_cryptogram: "EHuWW9PiBkWvqE5juRwDzAUFBAk=",
      verification_value: nil
    )
    auth = @gateway.authorize(@amount, credit_card, @options)
    assert_success auth
    assert_equal 'This transaction has been approved', auth.message

    capture = @gateway.capture(@amount, auth.authorization)
    assert_success capture
  end

  def test_network_tokenization_transcript_scrubbing
    credit_card = network_tokenization_credit_card('4111111111111111',
      :brand              => 'visa',
      :eci                => "05",
      :payment_cryptogram => "EHuWW9PiBkWvqE5juRwDzAUFBAk="
    )

    transcript = capture_transcript(@gateway) do
      @gateway.authorize(@amount, credit_card, @options)
    end
    transcript = @gateway.scrub(transcript)

    assert_scrubbed(credit_card.number, transcript)
    assert_scrubbed(credit_card.payment_cryptogram, transcript)
    assert_scrubbed(@gateway.options[:password], transcript)
  end

  def test_purchase_scrubbing
    transcript = capture_transcript(@gateway) do
      @gateway.purchase(@amount, @credit_card, @options)
    end
    transcript = @gateway.scrub(transcript)

    assert_scrubbed(credit_card.number, transcript)
    assert_scrubbed(credit_card.verification_value, transcript)
    assert_scrubbed(@gateway.options[:password], transcript)
  end

  def test_verify_credentials
    assert @gateway.verify_credentials

    gateway = AuthorizeNetGateway.new(login: "unknown_login", password: "not_right")
    assert !gateway.verify_credentials
  end

end<|MERGE_RESOLUTION|>--- conflicted
+++ resolved
@@ -204,16 +204,11 @@
     customer_profile_id, _, _ = store.authorization.split("#")
 
     assert response = @gateway.store(new_card, customer_profile_id: customer_profile_id)
-<<<<<<< HEAD
-=======
-    assert_success response
->>>>>>> da334e67
+    assert_success response
     assert_equal "Successful", response.message
     assert_equal "1", response.params["message_code"]
   end
 
-<<<<<<< HEAD
-=======
   def test_failed_store_new_payment_profile
     assert store = @gateway.store(@credit_card)
     assert_success store
@@ -227,7 +222,6 @@
     assert_equal "The field length is invalid for Card Number", response.message
   end
 
->>>>>>> da334e67
   def test_failed_store
     assert response = @gateway.store(credit_card("141241"))
     assert_failure response
