require 'test_helper'

class RemotePayflowTest < Test::Unit::TestCase
  def setup
    Base.mode = :test

    @gateway = PayflowGateway.new(fixtures(:payflow))

    @credit_card = credit_card(
      '5105105105105100',
      :brand => 'master'
    )

    @options = {
      :billing_address => address,
      :email => 'cody@example.com',
      :customer => 'codyexample'
    }

    @check = check(
      :routing_number => '111111118',
      :account_number => '1234567801'
    )
  end

  def test_successful_purchase
    assert response = @gateway.purchase(100000, @credit_card, @options)
    assert_equal "Approved", response.message
    assert_success response
    assert response.test?
    assert_not_nil response.authorization
    assert !response.fraud_review?
  end

  # In order for this remote test to pass, you must go into your Payflow test
  # backend and enable the correct filter. Once logged in:
  # "Service Settings" ->
  #   "Fraud Protection" ->
  #     "Test Setup" ->
  #       "Edit Standard Filters" ->
  #         Check "BIN Risk List Match" filter *only*, set to "Review" ->
  #           "Deploy" ->
  #             WAIT AT LEAST AN HOUR. FOR REALZ.
  def test_successful_purchase_with_fraud_review
    assert response = @gateway.purchase(
      100000,
      credit_card("5555555555554444", verification_value: "")
    )
    assert_success response, "This is probably failing due to your Payflow test account not being set up for fraud filters."
    assert_equal "126", response.params["result"]
    assert response.fraud_review?
  end

  def test_declined_purchase
    assert response = @gateway.purchase(210000, @credit_card, @options)
    assert_equal 'Declined', response.message
    assert_failure response
    assert response.test?
  end

  # Additional steps are required to enable ACH in a Payflow Pro account.
  # See the "Payflow ACH Payment Service Guide" for more details:
  #     http://www.paypalobjects.com/webstatic/en_US/developer/docs/pdf/pp_achpayment_guide.pdf
  #
  # Also, when testing against the pilot-payflowpro.paypal.com endpoint, ACH must be enabled by Payflow support.
  # This can be accomplished by sending an email to payflow-support@paypal.com with your Merchant Login.
  def test_successful_ach_purchase
    assert response = @gateway.purchase(50, @check)
    assert_success response, "This is probably failing due to your Payflow test account not being set up for ACH."
    assert_equal "Approved", response.message
    assert response.test?
    assert_not_nil response.authorization
  end

  def test_successful_authorization
    assert response = @gateway.authorize(100, @credit_card, @options)
    assert_equal "Approved", response.message
    assert_success response
    assert response.test?
    assert_not_nil response.authorization
  end

  def test_authorize_and_capture
    assert auth = @gateway.authorize(100, @credit_card, @options)
    assert_success auth
    assert_equal 'Approved', auth.message
    assert auth.authorization
    assert capture = @gateway.capture(100, auth.authorization)
    assert_success capture
  end

  def test_authorize_and_capture_with_three_d_secure_option
    assert auth = @gateway.authorize(100, @credit_card, @options.merge(three_d_secure_option))
    assert_success auth
    assert_equal 'Approved', auth.message
    assert auth.authorization
    assert capture = @gateway.capture(100, auth.authorization)
    assert_success capture
  end

  def test_authorize_and_partial_capture
    assert auth = @gateway.authorize(100 * 2, @credit_card, @options)
    assert_success auth
    assert_equal 'Approved', auth.message
    assert auth.authorization

    assert capture = @gateway.capture(100, auth.authorization)
    assert_success capture
  end

  def test_failed_capture
    assert response = @gateway.capture(100, '999')
    assert_failure response
    assert_equal 'Invalid tender', response.message
  end

  def test_authorize_and_void
    assert auth = @gateway.authorize(100, @credit_card, @options)
    assert_success auth
    assert_equal 'Approved', auth.message
    assert auth.authorization
    assert void = @gateway.void(auth.authorization)
    assert_success void
  end

  def test_successful_verify
    assert response = @gateway.verify(@credit_card, @options)
    assert_success response
    assert_equal "Verified", response.message
  end

  def test_failed_verify
    assert response = @gateway.verify(credit_card("4000056655665556"), @options)
    assert_failure response
    assert_equal "Declined", response.message
  end

  def test_invalid_login
    gateway = PayflowGateway.new(
      :login => '',
      :password => ''
    )
    assert response = gateway.purchase(100, @credit_card, @options)
    assert_equal 'Invalid vendor account', response.message
    assert_failure response
  end

  def test_duplicate_request_id
    request_id = SecureRandom.hex(16)
    SecureRandom.expects(:hex).times(2).returns(request_id)

    response1 = @gateway.purchase(100, @credit_card, @options)
    assert  response1.success?
    assert_nil response1.params['duplicate']

    response2 = @gateway.purchase(100, @credit_card, @options)
    assert response2.success?
    assert response2.params['duplicate'], response2.inspect
  end

  def test_create_recurring_profile
    response = assert_deprecation_warning(Gateway::RECURRING_DEPRECATION_MESSAGE) do
      @gateway.recurring(1000, @credit_card, :periodicity => :monthly)
    end
    assert_success response
    assert !response.params['profile_id'].blank?
    assert response.test?
  end

  def test_create_recurring_profile_with_invalid_date
    response = assert_deprecation_warning(Gateway::RECURRING_DEPRECATION_MESSAGE) do
      @gateway.recurring(1000, @credit_card, :periodicity => :monthly, :starting_at => Time.now)
    end
    assert_failure response
    assert_equal 'Field format error: Start or next payment date must be a valid future date', response.message
    assert response.params['profile_id'].blank?
    assert response.test?
  end

  def test_create_and_cancel_recurring_profile
    response = assert_deprecation_warning(Gateway::RECURRING_DEPRECATION_MESSAGE) do
      @gateway.recurring(1000, @credit_card, :periodicity => :monthly)
    end
    assert_success response
    assert !response.params['profile_id'].blank?
    assert response.test?

    response = assert_deprecation_warning(Gateway::RECURRING_DEPRECATION_MESSAGE) do
      @gateway.cancel_recurring(response.params['profile_id'])
    end
    assert_success response
    assert response.test?
  end

  def test_full_feature_set_for_recurring_profiles
    # Test add
    @options.update(
      :periodicity => :weekly,
      :payments => '12',
      :starting_at => Time.now + 1.day,
      :comment => "Test Profile"
    )
    response = assert_deprecation_warning(Gateway::RECURRING_DEPRECATION_MESSAGE) do
      @gateway.recurring(100, @credit_card, @options)
    end
    assert_equal "Approved", response.params['message']
    assert_equal "0", response.params['result']
    assert_success response
    assert response.test?
    assert !response.params['profile_id'].blank?
    @recurring_profile_id = response.params['profile_id']

    # Test modify
    @options.update(
      :periodicity => :monthly,
      :starting_at => Time.now + 1.day,
      :payments => '4',
      :profile_id => @recurring_profile_id
    )
    response = assert_deprecation_warning(Gateway::RECURRING_DEPRECATION_MESSAGE) do
      @gateway.recurring(400, @credit_card, @options)
    end
    assert_equal "Approved", response.params['message']
    assert_equal "0", response.params['result']
    assert_success response
    assert response.test?

    # Test inquiry
    response = assert_deprecation_warning(Gateway::RECURRING_DEPRECATION_MESSAGE) do
      @gateway.recurring_inquiry(@recurring_profile_id)
    end
    assert_equal "0", response.params['result']
    assert_success response
    assert response.test?

    # Test payment history inquiry
    response = assert_deprecation_warning(Gateway::RECURRING_DEPRECATION_MESSAGE) do
      @gateway.recurring_inquiry(@recurring_profile_id, :history => true)
    end
    assert_equal '0', response.params['result']
    assert_success response
    assert response.test?

    # Test cancel
    response = assert_deprecation_warning(Gateway::RECURRING_DEPRECATION_MESSAGE) do
      @gateway.cancel_recurring(@recurring_profile_id)
    end
    assert_equal "Approved", response.params['message']
    assert_equal "0", response.params['result']
    assert_success response
    assert response.test?
  end

  # Note that this test will only work if you enable reference transactions!!
  def test_reference_purchase
    assert response = @gateway.purchase(10000, @credit_card, @options)
    assert_equal "Approved", response.message
    assert_success response
    assert response.test?
    assert_not_nil pn_ref = response.authorization

    # now another purchase, by reference
    assert response = @gateway.purchase(10000, pn_ref)
    assert_equal "Approved", response.message
    assert_success response
    assert response.test?
  end

  def test_recurring_with_initial_authorization
    response = assert_deprecation_warning(Gateway::RECURRING_DEPRECATION_MESSAGE) do
      @gateway.recurring(1000, @credit_card,
        :periodicity => :monthly,
        :initial_transaction => {
          :type => :purchase,
          :amount => 500
        }
      )
    end

    assert_success response
    assert !response.params['profile_id'].blank?
    assert response.test?
  end

  def test_purchase_and_refund
    amount = 100

    assert purchase = @gateway.purchase(amount, @credit_card, @options)
    assert_success purchase
    assert_equal 'Approved', purchase.message
    assert !purchase.authorization.blank?

    assert credit = @gateway.refund(amount, purchase.authorization)
    assert_success credit
  end

<<<<<<< HEAD
=======
  def test_verify_credentials
    assert @gateway.verify_credentials

    gateway = PayflowGateway.new(login: "unknown_login", password: "unknown_password", partner: "PayPal")
    assert !gateway.verify_credentials
  end

>>>>>>> da334e67
  def test_purchase_and_refund_with_three_d_secure_option
    amount = 100

    assert purchase = @gateway.purchase(amount, @credit_card, @options.merge(three_d_secure_option))
    assert_success purchase
    assert_equal 'Approved', purchase.message
    assert !purchase.authorization.blank?

    assert credit = @gateway.refund(amount, purchase.authorization)
    assert_success credit
  end

  # The default security setting for Payflow Pro accounts is Allow
  # non-referenced credits = No.
  #
  # Non-referenced credits will fail with Result code 117 (failed the security
  # check) unless Allow non-referenced credits = Yes in PayPal manager
  def test_purchase_and_credit
    assert credit = @gateway.credit(100, @credit_card, @options)
    assert_success credit, "This is probably failing due to your Payflow test account not being set up to allow non-referenced credits."
  end

  def test_successful_ach_credit
    assert response = @gateway.credit(50, @check)
    assert_success response, "This is probably failing due to your Payflow test account not being set up for ACH."
    assert_equal "Approved", response.message
    assert response.test?
    assert_not_nil response.authorization
  end

  def test_high_verbosity
    assert response = @gateway.purchase(100, @credit_card, @options)
    assert_nil response.params['transaction_time']
    @gateway.options[:verbosity] = 'HIGH'
    assert response = @gateway.purchase(100, @credit_card, @options)
    assert_match %r{^\d{4}-\d{2}-\d{2} \d{2}:\d{2}:\d{2}}, response.params['transaction_time']
  end

  def three_d_secure_option
    {
        :three_d_secure => {
            :status => 'Y',
            :authentication_id => 'QvDbSAxSiaQs241899E0',
            :eci => '02',
            :cavv => 'jGvQIvG/5UhjAREALGYa6Vu/hto=',
            :xid => 'UXZEYlNBeFNpYVFzMjQxODk5RTA='
        }
    }
  end
end<|MERGE_RESOLUTION|>--- conflicted
+++ resolved
@@ -294,8 +294,6 @@
     assert_success credit
   end
 
-<<<<<<< HEAD
-=======
   def test_verify_credentials
     assert @gateway.verify_credentials
 
@@ -303,7 +301,6 @@
     assert !gateway.verify_credentials
   end
 
->>>>>>> da334e67
   def test_purchase_and_refund_with_three_d_secure_option
     amount = 100
 
