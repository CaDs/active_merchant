require 'test_helper'

class RemoteQuickPayV10Test < Test::Unit::TestCase

  def setup
    @gateway = QuickpayV10Gateway.new(fixtures(:quickpay_v10_api_key))
    @amount = 100
    @options = {
      :order_id => generate_unique_id[0...10],
      :billing_address => address(country: 'DNK')
    }

    @valid_card    = credit_card('1000000000000008')
    @invalid_card  = credit_card('1000000000000016')
    @expired_card = credit_card('1000000000000024')
    @capture_rejected_card = credit_card('1000000000000032')
    @refund_rejected_card = credit_card('1000000000000040')

    @valid_address   = address(:phone => '4500000001')
    @invalid_address = address(:phone => '4500000002')
  end

  def card_brand(response)
    response.params['metadata']['brand']
  end

  def test_successful_purchase_with_short_country
    options = @options.merge({billing_address: address(country: 'DK')})
    assert response = @gateway.purchase(@amount, @valid_card, options)

    assert_equal 'OK', response.message
    assert_equal 'DKK', response.params['currency']
    assert_success response
    assert !response.authorization.blank?
  end

  def test_successful_purchase_with_order_id_format
    options = @options.merge({order_id: "##{Time.new.to_f}"})
    assert response = @gateway.purchase(@amount, @valid_card, options)

    assert_equal 'OK', response.message
    assert_equal 'DKK', response.params['currency']
    assert_success response
    assert !response.authorization.blank?
  end

  def test_successful_purchase
    assert response = @gateway.purchase(@amount, @valid_card, @options)

    assert_equal 'OK', response.message
    assert_equal 'DKK', response.params['currency']
    assert_success response
    assert !response.authorization.blank?
  end

  def test_unsuccessful_purchase_with_invalid_card
    assert response = @gateway.purchase(@amount, @invalid_card, @options)
    assert_failure response
    assert_match(/Rejected test operation/, response.message)
  end

  def test_successful_usd_purchase
    assert response = @gateway.purchase(@amount, @valid_card, @options.update(:currency => 'USD'))
    assert_equal 'OK',  response.message
    assert_equal 'USD', response.params['currency']
    assert_success response
    assert !response.authorization.blank?
  end

  def test_successful_purchase_with_acquirers
    assert response = @gateway.purchase(@amount, @valid_card, @options.update(:acquirer => "nets"))
    assert_equal 'OK', response.message
    assert_success response
  end

  def test_unsuccessful_purchase_with_invalid_acquirers
    assert response = @gateway.purchase(@amount, @valid_card, @options.update(:acquirer => "invalid"))
    assert_failure response
    assert_equal 'Validation error', response.message
  end

  def test_unsuccessful_authorize_with_invalid_card
    assert response = @gateway.authorize(@amount, @invalid_card, @options)
    assert_failure response
    assert_match /Rejected test operation/, response.message
  end

  def test_successful_authorize_and_capture
    assert auth = @gateway.authorize(@amount, @valid_card, @options)
    assert_success auth
    assert_equal 'OK', auth.message
    assert auth.authorization
    assert capture = @gateway.capture(@amount, auth.authorization)
    assert_success capture
    assert_equal 'OK', capture.message
  end

  def test_unsuccessful_authorize_and_capture
    assert auth = @gateway.authorize(@amount, @capture_rejected_card, @options)
    assert_success auth
    assert_equal 'OK', auth.message
    assert auth.authorization
    assert capture = @gateway.capture(@amount, auth.authorization)
    assert_failure capture
    assert_equal 'Rejected test operation', capture.message
  end

  def test_failed_capture
    assert response = @gateway.capture(@amount, '1111')
    assert_failure response
    assert_equal 'Unknown error - please contact QuickPay', response.message
  end

  def test_successful_purchase_and_void
    assert auth = @gateway.authorize(@amount, @valid_card, @options)
    assert_success auth
    assert_equal 'OK', auth.message
    assert auth.authorization
    assert void = @gateway.void(auth.authorization)
    assert_success void
    assert_equal 'OK', void.message
  end

  def test_successful_authorization_capture_and_credit
    assert auth = @gateway.authorize(@amount, @valid_card, @options)
    assert_success auth
    assert !auth.authorization.blank?
    assert capture = @gateway.capture(@amount, auth.authorization)
    assert_success capture
    assert credit = @gateway.refund(@amount, auth.authorization)
    assert_success credit
    assert_equal 'OK', credit.message
  end

  def test_successful_purchase_and_credit
    assert purchase = @gateway.purchase(@amount, @valid_card, @options)
    assert_success purchase
    assert credit = @gateway.refund(@amount, purchase.authorization)
    assert_success credit
  end

  def test_unsuccessful_authorization_capture_and_credit
    assert auth = @gateway.authorize(@amount, @refund_rejected_card, @options)
    assert_success auth
    assert !auth.authorization.blank?
    assert capture = @gateway.capture(@amount, auth.authorization)
    assert_success capture
    assert refund = @gateway.refund(@amount, auth.authorization)
    assert_failure refund
    assert_equal 'Rejected test operation', refund.message
  end

  def test_successful_verify
    response = @gateway.verify(@valid_card, @options)
    assert_success response
    assert_match %r{OK}, response.message
  end

  def test_failed_verify
    response = @gateway.verify(@invalid_card, @options)
    assert_failure response
    assert_equal "Rejected test operation", response.message
  end

  def test_successful_store
<<<<<<< HEAD
    assert response = @gateway.store(@valid_card, @options.merge(:amount => @amount))
=======
    assert response = @gateway.store(@valid_card, @options)
>>>>>>> da334e67
    assert_success response
  end

  def test_successful_store_and_reference_purchase
<<<<<<< HEAD
    assert store = @gateway.store(@valid_card, @options.merge(:amount => @amount))
=======
    assert store = @gateway.store(@valid_card, @options)
>>>>>>> da334e67
    assert_success store
    assert purchase = @gateway.purchase(@amount, store.authorization, @options)
    assert_success purchase
  end

  def test_successful_unstore
<<<<<<< HEAD
    assert response = @gateway.store(@valid_card, @options.merge(:amount => @amount))
=======
    assert response = @gateway.store(@valid_card, @options)
>>>>>>> da334e67
    assert_success response

    assert response = @gateway.unstore(response.authorization)
    assert_success response
  end

  def test_invalid_login
    gateway = QuickpayV10Gateway.new(api_key: '**')
    assert response = gateway.purchase(@amount, @valid_card, @options)
    assert_equal 'Invalid API key', response.message
    assert_failure response
  end

  def test_transcript_scrubbing
    transcript = capture_transcript(@gateway) do
      @gateway.purchase(@amount, @valid_card, @options)
    end
    clean_transcript = @gateway.scrub(transcript)

    assert_scrubbed(@valid_card.number, clean_transcript)
    assert_scrubbed(@valid_card.verification_value.to_s, clean_transcript)
    assert_scrubbed(@gateway.options[:api_key], clean_transcript)
  end

end<|MERGE_RESOLUTION|>--- conflicted
+++ resolved
@@ -163,31 +163,19 @@
   end
 
   def test_successful_store
-<<<<<<< HEAD
-    assert response = @gateway.store(@valid_card, @options.merge(:amount => @amount))
-=======
     assert response = @gateway.store(@valid_card, @options)
->>>>>>> da334e67
     assert_success response
   end
 
   def test_successful_store_and_reference_purchase
-<<<<<<< HEAD
-    assert store = @gateway.store(@valid_card, @options.merge(:amount => @amount))
-=======
     assert store = @gateway.store(@valid_card, @options)
->>>>>>> da334e67
     assert_success store
     assert purchase = @gateway.purchase(@amount, store.authorization, @options)
     assert_success purchase
   end
 
   def test_successful_unstore
-<<<<<<< HEAD
-    assert response = @gateway.store(@valid_card, @options.merge(:amount => @amount))
-=======
     assert response = @gateway.store(@valid_card, @options)
->>>>>>> da334e67
     assert_success response
 
     assert response = @gateway.unstore(response.authorization)
