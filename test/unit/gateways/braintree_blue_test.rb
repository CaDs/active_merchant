require 'test_helper'

class BraintreeBlueTest < Test::Unit::TestCase
  def setup
    @old_verbose, $VERBOSE = $VERBOSE, false

    @gateway = BraintreeBlueGateway.new(
      :merchant_id => 'test',
      :public_key => 'test',
      :private_key => 'test'
    )

    @internal_gateway = @gateway.instance_variable_get( :@braintree_gateway )
  end

  def teardown
    $VERBOSE = @old_verbose
  end

  def test_refund_legacy_method_signature
    Braintree::TransactionGateway.any_instance.expects(:refund).
      with('transaction_id', nil).
      returns(braintree_result(:id => "refund_transaction_id"))
    response = @gateway.refund('transaction_id', :test => true)
    assert_equal "refund_transaction_id", response.authorization
  end

  def test_refund_method_signature
    Braintree::TransactionGateway.any_instance.expects(:refund).
      with('transaction_id', '10.00').
      returns(braintree_result(:id => "refund_transaction_id"))
    response = @gateway.refund(1000, 'transaction_id', :test => true)
    assert_equal "refund_transaction_id", response.authorization
  end

  def test_transaction_uses_customer_id_by_default
    Braintree::TransactionGateway.any_instance.expects(:sale).
      with(has_entries(:customer_id => "present")).
      returns(braintree_result)

    assert response = @gateway.purchase(10, 'present', {})
    assert_instance_of Response, response
    assert_success response
  end

  def test_transaction_uses_payment_method_token_when_option
    Braintree::TransactionGateway.any_instance.expects(:sale).
      with(has_entries(:payment_method_token => "present")).
      returns(braintree_result)

    assert response = @gateway.purchase(10, 'present', { payment_method_token: true })
    assert_instance_of Response, response
    assert_success response
  end

  def test_transaction_uses_payment_method_nonce_when_option
    Braintree::TransactionGateway.any_instance.expects(:sale).
      with(has_entries(:payment_method_nonce => "present")).
      returns(braintree_result)

    assert response = @gateway.purchase(10, 'present', { payment_method_nonce: true })
    assert_instance_of Response, response
    assert_success response
  end

  def test_void_transaction
    Braintree::TransactionGateway.any_instance.expects(:void).
      with('transaction_id').
      returns(braintree_result(:id => "void_transaction_id"))

    response = @gateway.void('transaction_id', :test => true)
    assert_equal "void_transaction_id", response.authorization
  end

  def test_verify_good_credentials
    Braintree::TransactionGateway.any_instance.expects(:find).
      with('non_existent_token').
      raises(Braintree::NotFoundError)
    assert @gateway.verify_credentials
  end

  def test_verify_bad_credentials
    Braintree::TransactionGateway.any_instance.expects(:find).
      with('non_existent_token').
      raises(Braintree::AuthenticationError)
    assert !@gateway.verify_credentials
  end

  def test_user_agent_includes_activemerchant_version
    assert @internal_gateway.config.user_agent.include?("(ActiveMerchant #{ActiveMerchant::VERSION})")
  end

  def test_merchant_account_id_present_when_provided_on_gateway_initialization
    @gateway = BraintreeBlueGateway.new(
      :merchant_id => 'test',
      :merchant_account_id => 'present',
      :public_key => 'test',
      :private_key => 'test'
    )

    Braintree::TransactionGateway.any_instance.expects(:sale).
      with(has_entries(:merchant_account_id => "present")).
      returns(braintree_result)

    @gateway.authorize(100, credit_card("41111111111111111111"))
  end

  def test_merchant_account_id_on_transaction_takes_precedence
    @gateway = BraintreeBlueGateway.new(
      :merchant_id => 'test',
      :merchant_account_id => 'present',
      :public_key => 'test',
      :private_key => 'test'
    )

    Braintree::TransactionGateway.any_instance.expects(:sale).
      with(has_entries(:merchant_account_id => "account_on_transaction")).
      returns(braintree_result)

    @gateway.authorize(100, credit_card("41111111111111111111"), :merchant_account_id => "account_on_transaction")
  end

  def test_merchant_account_id_present_when_provided
    Braintree::TransactionGateway.any_instance.expects(:sale).
      with(has_entries(:merchant_account_id => "present")).
      returns(braintree_result)

    @gateway.authorize(100, credit_card("41111111111111111111"), :merchant_account_id => "present")
  end

  def test_service_fee_amount_can_be_specified
    Braintree::TransactionGateway.any_instance.expects(:sale).
      with(has_entries(:service_fee_amount => "2.31")).
      returns(braintree_result)

    @gateway.authorize(100, credit_card("41111111111111111111"), :service_fee_amount => "2.31")
  end

  def test_hold_in_escrow_can_be_specified
    Braintree::TransactionGateway.any_instance.expects(:sale).with do |params|
      (params[:options][:hold_in_escrow] == true)
    end.returns(braintree_result)

    @gateway.authorize(100, credit_card("41111111111111111111"), :hold_in_escrow => true)
  end

  def test_merchant_account_id_absent_if_not_provided
    Braintree::TransactionGateway.any_instance.expects(:sale).with do |params|
      not params.has_key?(:merchant_account_id)
    end.returns(braintree_result)

    @gateway.authorize(100, credit_card("41111111111111111111"))
  end

  def test_verification_merchant_account_id_exists_when_verify_card_and_merchant_account_id
    gateway = BraintreeBlueGateway.new(
      :merchant_id => 'merchant_id',
      :merchant_account_id => 'merchant_account_id',
      :public_key => 'public_key',
      :private_key => 'private_key'
    )
    customer = stub(
      :credit_cards => [stub_everything],
      :email => 'email',
      :first_name => 'John',
      :last_name => 'Smith'
    )
    customer.stubs(:id).returns('123')
    result = Braintree::SuccessfulResult.new(:customer => customer)

    Braintree::CustomerGateway.any_instance.expects(:create).with do |params|
      'merchant_account_id' == params[:credit_card][:options][:verification_merchant_account_id]
    end.returns(result)

    gateway.store(credit_card('41111111111111111111'), :verify_card => true)
  end

  def test_merchant_account_id_can_be_set_by_options
    gateway = BraintreeBlueGateway.new(
      :merchant_id => 'merchant_id',
      :merchant_account_id => 'merchant_account_id',
      :public_key => 'public_key',
      :private_key => 'private_key'
    )
    customer = stub(
      :credit_cards => [stub_everything],
      :email => 'email',
      :first_name => 'John',
      :last_name => 'Smith'
    )
    customer.stubs(:id).returns('123')
    result = Braintree::SuccessfulResult.new(:customer => customer)
    Braintree::CustomerGateway.any_instance.expects(:create).with do |params|
      'value_from_options' == params[:credit_card][:options][:verification_merchant_account_id]
    end.returns(result)

    gateway.store(credit_card('41111111111111111111'), :verify_card => true, :verification_merchant_account_id => 'value_from_options')
  end

  def test_store_with_verify_card_true
    customer = stub(
      :credit_cards => [stub_everything],
      :email => 'email',
      :first_name => 'John',
      :last_name => 'Smith'
    )
    customer.stubs(:id).returns('123')
    result = Braintree::SuccessfulResult.new(:customer => customer)
    Braintree::CustomerGateway.any_instance.expects(:create).with do |params|
      params[:credit_card][:options].has_key?(:verify_card)
      assert_equal true, params[:credit_card][:options][:verify_card]
      assert_equal "Longbob Longsen", params[:credit_card][:cardholder_name]
      params
    end.returns(result)

    response = @gateway.store(credit_card("41111111111111111111"), :verify_card => true)
    assert_equal "123", response.params["customer_vault_id"]
    assert_equal response.params["customer_vault_id"], response.authorization
  end

  def test_passes_email
    customer = stub(
      :credit_cards => [stub_everything],
      :email => "bob@example.com",
      :first_name => 'John',
      :last_name => 'Smith',
      id: "123"
    )
    result = Braintree::SuccessfulResult.new(:customer => customer)
    Braintree::CustomerGateway.any_instance.expects(:create).with do |params|
      assert_equal "bob@example.com", params[:email]
      params
    end.returns(result)

    response = @gateway.store(credit_card("41111111111111111111"), :email => "bob@example.com")
    assert_success response
  end

  def test_scrubs_invalid_email
    customer = stub(
      :credit_cards => [stub_everything],
      :email => nil,
      :first_name => 'John',
      :last_name => 'Smith',
      :id => "123"
    )
    result = Braintree::SuccessfulResult.new(:customer => customer)
    Braintree::CustomerGateway.any_instance.expects(:create).with do |params|
      assert_equal nil, params[:email]
      params
    end.returns(result)

    response = @gateway.store(credit_card("41111111111111111111"), :email => "bogus")
    assert_success response
  end

  def test_store_with_verify_card_false
    customer = stub(
      :credit_cards => [stub_everything],
      :email => 'email',
      :first_name => 'John',
      :last_name => 'Smith'
    )
    customer.stubs(:id).returns('123')
    result = Braintree::SuccessfulResult.new(:customer => customer)
    Braintree::CustomerGateway.any_instance.expects(:create).with do |params|
      params[:credit_card][:options].has_key?(:verify_card)
      assert_equal false, params[:credit_card][:options][:verify_card]
      params
    end.returns(result)

    response = @gateway.store(credit_card("41111111111111111111"), :verify_card => false)
    assert_equal "123", response.params["customer_vault_id"]
    assert_equal response.params["customer_vault_id"], response.authorization
  end

  def test_store_with_billing_address_options
    customer_attributes = {
      :credit_cards => [stub_everything],
      :email => 'email',
      :first_name => 'John',
      :last_name => 'Smith'
    }
    billing_address = {
      :address1 => "1 E Main St",
      :address2 => "Suite 403",
      :city => "Chicago",
      :state => "Illinois",
      :zip => "60622",
      :country_name => "US"
    }
    customer = stub(customer_attributes)
    customer.stubs(:id).returns('123')
    result = Braintree::SuccessfulResult.new(:customer => customer)
    Braintree::CustomerGateway.any_instance.expects(:create).with do |params|
      assert_not_nil params[:credit_card][:billing_address]
      [:street_address, :extended_address, :locality, :region, :postal_code, :country_name].each do |billing_attribute|
        params[:credit_card][:billing_address].has_key?(billing_attribute) if params[:billing_address]
      end
      params
    end.returns(result)

    @gateway.store(credit_card("41111111111111111111"), :billing_address => billing_address)
  end

  def test_store_with_credit_card_token
    customer = stub(
      :email => 'email',
      :first_name => 'John',
      :last_name => 'Smith'
    )
    customer.stubs(:id).returns('123')

    braintree_credit_card = stub_everything(token: "cctoken")
    customer.stubs(:credit_cards).returns([braintree_credit_card])

    result = Braintree::SuccessfulResult.new(:customer => customer)
    Braintree::CustomerGateway.any_instance.expects(:create).with do |params|
      assert_equal "cctoken", params[:credit_card][:token]
      params
    end.returns(result)

    response = @gateway.store(credit_card("41111111111111111111"), :credit_card_token => "cctoken")
    assert_success response
    assert_equal "cctoken", response.params["braintree_customer"]["credit_cards"][0]["token"]
    assert_equal "cctoken", response.params["credit_card_token"]
  end

  def test_store_with_customer_id
    customer = stub(
      :email => 'email',
      :first_name => 'John',
      :last_name => 'Smith',
      :credit_cards => [stub_everything]
    )
    customer.stubs(:id).returns("customerid")

    result = Braintree::SuccessfulResult.new(:customer => customer)
    Braintree::CustomerGateway.any_instance.expects(:find).
      with("customerid").
      raises(Braintree::NotFoundError)
    Braintree::CustomerGateway.any_instance.expects(:create).with do |params|
      assert_equal "customerid", params[:id]
      params
    end.returns(result)

    response = @gateway.store(credit_card("41111111111111111111"), :customer => "customerid")
    assert_success response
    assert_equal "customerid", response.params["braintree_customer"]["id"]
  end

  def test_store_with_existing_customer_id
    credit_card = stub(
      customer_id: "customerid",
      token: "cctoken"
    )

    result = Braintree::SuccessfulResult.new(credit_card: credit_card)
    Braintree::CustomerGateway.any_instance.expects(:find).with("customerid")
    Braintree::CreditCardGateway.any_instance.expects(:create).with do |params|
      assert_equal "customerid", params[:customer_id]
      assert_equal "41111111111111111111", params[:number]
      assert_equal "Longbob Longsen", params[:cardholder_name]
      params
    end.returns(result)

    response = @gateway.store(credit_card("41111111111111111111"), customer: "customerid")
    assert_success response
    assert_nil response.params["braintree_customer"]
    assert_equal "customerid", response.params["customer_vault_id"]
    assert_equal "cctoken", response.params["credit_card_token"]
  end

  def test_update_with_cvv
    stored_credit_card = mock(:token => "token", :default? => true)
    customer = mock(:credit_cards => [stored_credit_card], :id => '123')
    Braintree::CustomerGateway.any_instance.stubs(:find).with('vault_id').returns(customer)
    BraintreeBlueGateway.any_instance.stubs(:customer_hash)

    result = Braintree::SuccessfulResult.new(:customer => customer)
    Braintree::CustomerGateway.any_instance.expects(:update).with do |vault, params|
      assert_equal "567", params[:credit_card][:cvv]
      assert_equal "Longbob Longsen", params[:credit_card][:cardholder_name]
      [vault, params]
    end.returns(result)

    @gateway.update('vault_id', credit_card("41111111111111111111", :verification_value => "567"))
  end

  def test_update_with_verify_card_true
    stored_credit_card = stub(:token => "token", :default? => true)
    customer = stub(:credit_cards => [stored_credit_card], :id => '123')
    Braintree::CustomerGateway.any_instance.stubs(:find).with('vault_id').returns(customer)
    BraintreeBlueGateway.any_instance.stubs(:customer_hash)

    result = Braintree::SuccessfulResult.new(:customer => customer)
    Braintree::CustomerGateway.any_instance.expects(:update).with do |vault, params|
      assert_equal true, params[:credit_card][:options][:verify_card]
      [vault, params]
    end.returns(result)

    @gateway.update('vault_id', credit_card("41111111111111111111"), :verify_card => true)
  end

  def test_merge_credit_card_options_ignores_bad_option
    params = {:first_name => 'John', :credit_card => {:cvv => '123'}}
    options = {:verify_card => true, :bogus => 'ignore me'}
    merged_params = @gateway.send(:merge_credit_card_options, params, options)
    expected_params = {:first_name => 'John', :credit_card => {:cvv => '123', :options => {:verify_card => true}}}
    assert_equal expected_params, merged_params
  end

  def test_merge_credit_card_options_handles_nil_credit_card
    params = {:first_name => 'John'}
    options = {:verify_card => true, :bogus => 'ignore me'}
    merged_params = @gateway.send(:merge_credit_card_options, params, options)
    expected_params = {:first_name => 'John', :credit_card => {:options => {:verify_card => true}}}
    assert_equal expected_params, merged_params
  end

  def test_merge_credit_card_options_handles_billing_address
    billing_address = {
      :address1 => "1 E Main St",
      :city => "Chicago",
      :state => "Illinois",
      :zip => "60622",
      :country => "US"
    }
    params = {:first_name => 'John'}
    options = {:billing_address => billing_address}
    expected_params = {
      :first_name => 'John',
      :credit_card => {
        :billing_address => {
          :street_address => "1 E Main St",
          :extended_address => nil,
          :company => nil,
          :locality => "Chicago",
          :region => "Illinois",
          :postal_code => "60622",
          :country_code_alpha2 => "US"
        },
        :options => {}
      }
    }
    assert_equal expected_params, @gateway.send(:merge_credit_card_options, params, options)
  end

  def test_merge_credit_card_options_only_includes_billing_address_when_present
    params = {:first_name => 'John'}
    options = {}
    expected_params = {
      :first_name => 'John',
      :credit_card => {
        :options => {}
      }
    }
    assert_equal expected_params, @gateway.send(:merge_credit_card_options, params, options)
  end

  def test_address_country_handling
    Braintree::TransactionGateway.any_instance.expects(:sale).with do |params|
      (params[:billing][:country_code_alpha2] == "US")
    end.returns(braintree_result)
    @gateway.purchase(100, credit_card("41111111111111111111"), :billing_address => {:country => "US"})

    Braintree::TransactionGateway.any_instance.expects(:sale).with do |params|
      (params[:billing][:country_code_alpha2] == "US")
    end.returns(braintree_result)
    @gateway.purchase(100, credit_card("41111111111111111111"), :billing_address => {:country_code_alpha2 => "US"})

    Braintree::TransactionGateway.any_instance.expects(:sale).with do |params|
      (params[:billing][:country_name] == "United States of America")
    end.returns(braintree_result)
    @gateway.purchase(100, credit_card("41111111111111111111"), :billing_address => {:country_name => "United States of America"})

    Braintree::TransactionGateway.any_instance.expects(:sale).with do |params|
      (params[:billing][:country_code_alpha3] == "USA")
    end.returns(braintree_result)
    @gateway.purchase(100, credit_card("41111111111111111111"), :billing_address => {:country_code_alpha3 => "USA"})

    Braintree::TransactionGateway.any_instance.expects(:sale).with do |params|
      (params[:billing][:country_code_numeric] == 840)
    end.returns(braintree_result)
    @gateway.purchase(100, credit_card("41111111111111111111"), :billing_address => {:country_code_numeric => 840})
  end

  def test_address_zip_handling
    Braintree::TransactionGateway.any_instance.expects(:sale).with do |params|
      (params[:billing][:postal_code] == "12345")
    end.returns(braintree_result)
    @gateway.purchase(100, credit_card("41111111111111111111"), :billing_address => {:zip => "12345"})

    Braintree::TransactionGateway.any_instance.expects(:sale).with do |params|
      (params[:billing][:postal_code] == nil)
    end.returns(braintree_result)
    @gateway.purchase(100, credit_card("41111111111111111111"), :billing_address => {:zip => "1234567890"})
  end

  def test_passes_recurring_flag
    @gateway = BraintreeBlueGateway.new(
      :merchant_id => 'test',
      :merchant_account_id => 'present',
      :public_key => 'test',
      :private_key => 'test'
    )

    Braintree::TransactionGateway.any_instance.expects(:sale).
      with(has_entries(:recurring => true)).
      returns(braintree_result)

    @gateway.purchase(100, credit_card("41111111111111111111"), :recurring => true)

    Braintree::TransactionGateway.any_instance.expects(:sale).
      with(Not(has_entries(:recurring => true))).
      returns(braintree_result)

    @gateway.purchase(100, credit_card("41111111111111111111"))
  end

  def test_configured_logger_has_a_default
    # The default is actually provided by the Braintree gem, but we
    # assert its presence in order to show ActiveMerchant need not
    # configure a logger
    assert @internal_gateway.config.logger.is_a?(Logger)
  end

  def test_configured_logger_has_a_default_log_level_defined_by_active_merchant
    assert_equal Logger::WARN, @internal_gateway.config.logger.level
  end

  def test_default_logger_sets_warn_level_without_overwriting_global
    with_braintree_configuration_restoration do
      assert Braintree::Configuration.logger.level != Logger::DEBUG
      Braintree::Configuration.logger.level = Logger::DEBUG

      # Re-instantiate a gateway to show it doesn't touch the global
      gateway = BraintreeBlueGateway.new(
        :merchant_id => 'test',
        :public_key => 'test',
        :private_key => 'test'
      )
      internal_gateway = gateway.instance_variable_get(:@braintree_gateway)

      assert_equal Logger::WARN, internal_gateway.config.logger.level
      assert_equal Logger::DEBUG, Braintree::Configuration.logger.level
    end
  end

  def test_that_setting_a_wiredump_device_on_the_gateway_sets_the_braintree_logger_upon_instantiation
    with_braintree_configuration_restoration do
      logger = Logger.new(STDOUT)
      ActiveMerchant::Billing::BraintreeBlueGateway.wiredump_device = logger

      assert_not_equal logger, Braintree::Configuration.logger

      gateway = BraintreeBlueGateway.new(
        :merchant_id => 'test',
        :public_key => 'test',
        :private_key => 'test'
      )
      internal_gateway = gateway.instance_variable_get(:@braintree_gateway)

      assert_equal logger, internal_gateway.config.logger
      assert_equal Logger::DEBUG, internal_gateway.config.logger.level
    end
  end

  def test_solution_id_is_added_to_create_transaction_parameters
    assert_nil @gateway.send(:create_transaction_parameters, 100, credit_card("41111111111111111111"),{})[:channel]
    ActiveMerchant::Billing::BraintreeBlueGateway.application_id = 'ABC123'
    assert_equal @gateway.send(:create_transaction_parameters, 100, credit_card("41111111111111111111"),{})[:channel], "ABC123"

    gateway = BraintreeBlueGateway.new(:merchant_id => 'test', :public_key => 'test', :private_key => 'test', channel: "overidden-channel")
    assert_equal gateway.send(:create_transaction_parameters, 100, credit_card("41111111111111111111"),{})[:channel], "overidden-channel"
  ensure
    ActiveMerchant::Billing::BraintreeBlueGateway.application_id = nil
  end

  def test_successful_purchase_with_descriptor
    Braintree::TransactionGateway.any_instance.expects(:sale).with do |params|
      (params[:descriptor][:name] == 'wow*productname') &&
      (params[:descriptor][:phone] == '4443331112') &&
      (params[:descriptor][:url] == 'wow.com')
    end.returns(braintree_result)
    @gateway.purchase(100, credit_card("41111111111111111111"), descriptor_name: 'wow*productname', descriptor_phone: '4443331112', descriptor_url: 'wow.com')
  end

  def test_apple_pay_card
    Braintree::TransactionGateway.any_instance.expects(:sale).
      with(
        :amount => '1.00',
        :order_id => '1',
        :customer => {:id => nil, :email => nil, :first_name => 'Longbob', :last_name => 'Longsen'},
        :options => {:store_in_vault => false, :submit_for_settlement => nil, :hold_in_escrow => nil},
        :custom_fields => nil,
        :apple_pay_card => {
          :number => '4111111111111111',
          :expiration_month => '09',
          :expiration_year => (Time.now.year + 1).to_s,
          :cardholder_name => 'Longbob Longsen',
          :cryptogram => '111111111100cryptogram'
        }
      ).
      returns(braintree_result(:id => "transaction_id"))

    credit_card = network_tokenization_credit_card('4111111111111111',
      :brand              => 'visa',
      :transaction_id     => "123",
      :eci                => "05",
      :payment_cryptogram => "111111111100cryptogram"
    )

    response = @gateway.authorize(100, credit_card, :test => true, :order_id => '1')
    assert_equal "transaction_id", response.authorization
  end

  def test_android_pay_card
    Braintree::TransactionGateway.any_instance.expects(:sale).
      with(
        :amount => '1.00',
        :order_id => '1',
        :customer => {:id => nil, :email => nil, :first_name => 'Longbob', :last_name => 'Longsen'},
        :options => {:store_in_vault => false, :submit_for_settlement => nil, :hold_in_escrow => nil},
        :custom_fields => nil,
        :android_pay_card => {
          :number => '4111111111111111',
          :expiration_month => '09',
          :expiration_year => (Time.now.year + 1).to_s,
          :cryptogram => '111111111100cryptogram',
          :google_transaction_id => '1234567890'
        }
      ).
      returns(braintree_result(:id => "transaction_id"))

    credit_card = network_tokenization_credit_card('4111111111111111',
      :brand              => 'visa',
      :transaction_id     => "123",
      :eci                => "05",
      :payment_cryptogram => "111111111100cryptogram",
      :source             => :android_pay,
      :transaction_id     => '1234567890'
    )

    response = @gateway.authorize(100, credit_card, :test => true, :order_id => '1')
    assert_equal "transaction_id", response.authorization
  end

  def test_supports_network_tokenization
    assert_instance_of TrueClass, @gateway.supports_network_tokenization?
  end

  def test_unsuccessful_transaction_returns_id_when_available
    Braintree::TransactionGateway.any_instance.expects(:sale).returns(braintree_error_result(transaction: {id: 'transaction_id'}))
    assert response = @gateway.purchase(100, credit_card("41111111111111111111"))
    refute response.success?
    assert response.authorization.present?
  end

<<<<<<< HEAD
=======
  def test_unsuccessful_transaction_returns_message_when_available
    Braintree::TransactionGateway.any_instance.
      expects(:sale).
      returns(braintree_error_result(message: 'Some error message'))
    assert response = @gateway.purchase(100, credit_card("41111111111111111111"))
    refute response.success?
    assert_equal response.message, 'Some error message'
  end

>>>>>>> da334e67
  private

  def braintree_result(options = {})
    Braintree::SuccessfulResult.new(:transaction => Braintree::Transaction._new(nil, {:id => "transaction_id"}.merge(options)))
  end

  def braintree_error_result(options = {})
    Braintree::ErrorResult.new(@internal_gateway, {errors: {}}.merge(options))
  end

  def with_braintree_configuration_restoration(&block)
    # Remember the wiredump device since we may overwrite it
    existing_wiredump_device = ActiveMerchant::Billing::BraintreeBlueGateway.wiredump_device

    yield

    # Restore the wiredump device
    ActiveMerchant::Billing::BraintreeBlueGateway.wiredump_device = existing_wiredump_device

    # Reset the Braintree logger
    Braintree::Configuration.logger = nil
  end
end<|MERGE_RESOLUTION|>--- conflicted
+++ resolved
@@ -657,8 +657,6 @@
     assert response.authorization.present?
   end
 
-<<<<<<< HEAD
-=======
   def test_unsuccessful_transaction_returns_message_when_available
     Braintree::TransactionGateway.any_instance.
       expects(:sale).
@@ -668,7 +666,6 @@
     assert_equal response.message, 'Some error message'
   end
 
->>>>>>> da334e67
   private
 
   def braintree_result(options = {})
