--- conflicted
+++ resolved
@@ -17,22 +17,7 @@
     @declined_card = credit_card('801111111111111', :brand => 'visa')
     @check = check()
 
-<<<<<<< HEAD
-    @options = { :billing_address => {
-                  :address1 => '1234 My Street',
-                  :address2 => 'Apt 1',
-                  :company => 'Widgets Inc',
-                  :city => 'Ottawa',
-                  :state => 'ON',
-                  :zip => 'K1C2N6',
-                  :country => 'Canada',
-                  :phone => '(555)555-5555'
-               },
-
-               :email => 'someguy1232@fakeemail.net',
-=======
     @options = {
->>>>>>> da334e67
                :ip => @customer_ip,
                :order_id => '1000',
                :line_items => [
