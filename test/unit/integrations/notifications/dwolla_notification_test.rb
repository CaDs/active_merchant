require 'test_helper'

class DwollaNotificationTest < Test::Unit::TestCase
  include ActiveMerchant::Billing::Integrations

  def setup
<<<<<<< HEAD
    @error_dwolla = Dwolla::Notification.new(http_raw_error_data, {:credential3 => '62hdv0jBjsBlD+0AmhVn9pQuULSC661AGo2SsksQTpqNUrff7Z'})
    @success = Dwolla::Notification.new(http_raw_success_data, {:credential3 => '62hdv0jBjsBlD+0AmhVn9pQuULSC661AGo2SsksQTpqNUrff7Z'})
  end

  def test_success_accessors
    assert @success.complete?
    assert_equal "abc123", @success.item_id
    assert_equal "Completed", @success.status
    assert_equal 0.01, @success.gross
    assert_equal "USD", @success.currency
    assert_false @success.test?
=======
    @error_dwolla = Dwolla::Notification.new(http_raw_error_data, {:credential3 => 'mysecret'})
    @dwolla = Dwolla::Notification.new(http_raw_success_data, {:credential3 => 'mysecret'})
  end

  def test_success_accessors
    assert @dwolla.complete?
    assert_equal "1234asdfasd567", @dwolla.item_id
    assert_equal "Completed", @dwolla.status
    assert_equal 0.01, @dwolla.gross
    assert_equal "USD", @dwolla.currency
    assert @dwolla.test?
>>>>>>> 02ebbe0e
  end

  def test_error_accessors
    assert_false @error_dwolla.complete?
<<<<<<< HEAD
    assert_equal "abc123", @error_dwolla.item_id
    assert_equal "Failed", @error_dwolla.status
    assert_equal 300.00, @error_dwolla.gross
=======
    assert_equal "order-1", @error_dwolla.item_id
    assert_equal "Failed", @error_dwolla.status
    assert_equal 0.01, @error_dwolla.gross
>>>>>>> 02ebbe0e
    assert_equal "USD", @error_dwolla.currency
    assert_equal "Insufficient funds exist to complete the transaction.", @error_dwolla.error
    assert_false @error_dwolla.test?
  end

  def test_compositions
<<<<<<< HEAD
    assert_equal Money.new(1, 'USD'), @success.amount
  end

  # Replace with real successful acknowledgement code
  def test_acknowledgement    
    assert_equal true, @success.acknowledge
=======
    assert_equal Money.new(1, 'USD'), @dwolla.amount
  end

  def test_acknowledgement
    assert_equal true, @dwolla.acknowledge
>>>>>>> 02ebbe0e
  end

  def test_respond_to_acknowledge
    assert @success.respond_to?(:acknowledge)
  end

  def test_raw_should_be_set
    assert @success.raw.present?
  end

  private

  def http_raw_error_data
<<<<<<< HEAD
    %*{"Amount":300.00,"OrderId":"abc123","Status":"Failed","Error":"Insufficient funds exist to complete the transaction.","TransactionId":null,"CheckoutId":"a6129f18-2932-4c4f-ac36-4363aa2bd19b","Signature":"641ac3fb80566eb33c5f6bf3db282a8c9f912a71","TestMode":"false","ClearingDate":""}*
  end

  def http_raw_success_data
    %*{"Amount":0.01,"OrderId":"abc123","Status":"Completed","Error":null,"TransactionId":3165397,"CheckoutId":"ac5b910a-7ec1-4b65-9f68-90449ed030f6","Signature":"7d4c5deaf9178faae7c437fd8693fc0b97b1b22b","TestMode":"false","ClearingDate":"6/8/2013 8:07:41 PM"}*
=======
    %*{"Amount": 0.01, "CheckoutId": "f32b1e55-9612-4b6d-90f9-1c1519e588da", "ClearingDate": "8/28/2012 3:17:18 PM", "Error": "Invalid Credentials", "OrderId": "order-1", "Signature": "098d3f32654bd8eebc9db323228879fa2ea12459", "Status": "Failed", "TestMode": "false", "TransactionId": 1312616}*
  end

  def http_raw_success_data
    %*{"Amount": 0.01, "CheckoutId": "f32b1e55-9612-4b6d-90f9-1c1519e588da", "ClearingDate": "8/28/2012 3:17:18 PM", "Error": null, "OrderId": "1234asdfasd567", "Signature": "098d3f32654bd8eebc9db323228879fa2ea12459", "Status": "Completed", "TestMode": "false", "TransactionId": 1312616}*
>>>>>>> 02ebbe0e
  end
end<|MERGE_RESOLUTION|>--- conflicted
+++ resolved
@@ -4,7 +4,6 @@
   include ActiveMerchant::Billing::Integrations
 
   def setup
-<<<<<<< HEAD
     @error_dwolla = Dwolla::Notification.new(http_raw_error_data, {:credential3 => '62hdv0jBjsBlD+0AmhVn9pQuULSC661AGo2SsksQTpqNUrff7Z'})
     @success = Dwolla::Notification.new(http_raw_success_data, {:credential3 => '62hdv0jBjsBlD+0AmhVn9pQuULSC661AGo2SsksQTpqNUrff7Z'})
   end
@@ -16,52 +15,25 @@
     assert_equal 0.01, @success.gross
     assert_equal "USD", @success.currency
     assert_false @success.test?
-=======
-    @error_dwolla = Dwolla::Notification.new(http_raw_error_data, {:credential3 => 'mysecret'})
-    @dwolla = Dwolla::Notification.new(http_raw_success_data, {:credential3 => 'mysecret'})
-  end
-
-  def test_success_accessors
-    assert @dwolla.complete?
-    assert_equal "1234asdfasd567", @dwolla.item_id
-    assert_equal "Completed", @dwolla.status
-    assert_equal 0.01, @dwolla.gross
-    assert_equal "USD", @dwolla.currency
-    assert @dwolla.test?
->>>>>>> 02ebbe0e
   end
 
   def test_error_accessors
     assert_false @error_dwolla.complete?
-<<<<<<< HEAD
     assert_equal "abc123", @error_dwolla.item_id
     assert_equal "Failed", @error_dwolla.status
     assert_equal 300.00, @error_dwolla.gross
-=======
-    assert_equal "order-1", @error_dwolla.item_id
-    assert_equal "Failed", @error_dwolla.status
-    assert_equal 0.01, @error_dwolla.gross
->>>>>>> 02ebbe0e
     assert_equal "USD", @error_dwolla.currency
     assert_equal "Insufficient funds exist to complete the transaction.", @error_dwolla.error
     assert_false @error_dwolla.test?
   end
 
   def test_compositions
-<<<<<<< HEAD
     assert_equal Money.new(1, 'USD'), @success.amount
   end
 
   # Replace with real successful acknowledgement code
   def test_acknowledgement    
     assert_equal true, @success.acknowledge
-=======
-    assert_equal Money.new(1, 'USD'), @dwolla.amount
-  end
-
-  def test_acknowledgement
-    assert_equal true, @dwolla.acknowledge
->>>>>>> 02ebbe0e
   end
 
   def test_respond_to_acknowledge
@@ -75,18 +47,10 @@
   private
 
   def http_raw_error_data
-<<<<<<< HEAD
     %*{"Amount":300.00,"OrderId":"abc123","Status":"Failed","Error":"Insufficient funds exist to complete the transaction.","TransactionId":null,"CheckoutId":"a6129f18-2932-4c4f-ac36-4363aa2bd19b","Signature":"641ac3fb80566eb33c5f6bf3db282a8c9f912a71","TestMode":"false","ClearingDate":""}*
   end
 
   def http_raw_success_data
     %*{"Amount":0.01,"OrderId":"abc123","Status":"Completed","Error":null,"TransactionId":3165397,"CheckoutId":"ac5b910a-7ec1-4b65-9f68-90449ed030f6","Signature":"7d4c5deaf9178faae7c437fd8693fc0b97b1b22b","TestMode":"false","ClearingDate":"6/8/2013 8:07:41 PM"}*
-=======
-    %*{"Amount": 0.01, "CheckoutId": "f32b1e55-9612-4b6d-90f9-1c1519e588da", "ClearingDate": "8/28/2012 3:17:18 PM", "Error": "Invalid Credentials", "OrderId": "order-1", "Signature": "098d3f32654bd8eebc9db323228879fa2ea12459", "Status": "Failed", "TestMode": "false", "TransactionId": 1312616}*
-  end
-
-  def http_raw_success_data
-    %*{"Amount": 0.01, "CheckoutId": "f32b1e55-9612-4b6d-90f9-1c1519e588da", "ClearingDate": "8/28/2012 3:17:18 PM", "Error": null, "OrderId": "1234asdfasd567", "Signature": "098d3f32654bd8eebc9db323228879fa2ea12459", "Status": "Completed", "TestMode": "false", "TransactionId": 1312616}*
->>>>>>> 02ebbe0e
   end
 end