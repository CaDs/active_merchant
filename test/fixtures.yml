--- conflicted
+++ resolved
@@ -244,18 +244,16 @@
   merchant_id: 600218
   password: "123qweASD"
 
-<<<<<<< HEAD
+global_transport:
+  global_user_name: "USERNAME"
+  global_password: "PASSWORD"
+  term_type: "ABC"
+
 gmo:
   login: tshop00001193
   password: qducy9yq
   #login: tshop00003807
   #password: gzuzbcmr
-=======
-global_transport:
-  global_user_name: "USERNAME"
-  global_password: "PASSWORD"
-  term_type: "ABC"
->>>>>>> c9f579ab
 
 hdfc:
   login: LOGIN
