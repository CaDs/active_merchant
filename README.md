# Active Merchant
[![Build Status](https://travis-ci.org/activemerchant/active_merchant.png?branch=master)](https://travis-ci.org/activemerchant/active_merchant)
[![Code Climate](https://codeclimate.com/github/activemerchant/active_merchant.png)](https://codeclimate.com/github/activemerchant/active_merchant)

Active Merchant is an extraction from the ecommerce system [Shopify](http://www.shopify.com).
Shopify's requirements for a simple and unified API to access dozens of different payment
gateways with very different internal APIs was the chief principle in designing the library.

It was developed for usage in Ruby on Rails web applications and integrates seamlessly
as a Rails plugin, but it also works excellently as a stand alone Ruby library.

Active Merchant has been in production use since June 2006 and is now used in most modern
Ruby applications which deal with financial transactions. It is maintained by the
[Shopify](http://www.shopify.com) and [Spreedly](https://spreedly.com) teams, with much help
from an ever-growing set of contributors.

See [GettingStarted.md](GettingStarted.md) if you want to learn more about using Active Merchant in your
applications.

If you'd like to contribute to Active Merchant, please start with our [contribution guide](CONTRIBUTING.md).

## Installation

### From Git

You can check out the latest source from git:

    git clone git://github.com/activemerchant/active_merchant.git

### From RubyGems

Installation from RubyGems:

    gem install activemerchant

Or, if you're using Bundler, just add the following to your Gemfile:

    gem 'activemerchant'

## Usage

This simple example demonstrates how a purchase can be made using a person's
credit card details.

```ruby
require 'active_merchant'

# Use the TrustCommerce test servers
ActiveMerchant::Billing::Base.mode = :test

gateway = ActiveMerchant::Billing::TrustCommerceGateway.new(
            :login => 'TestMerchant',
            :password => 'password')

# ActiveMerchant accepts all amounts as Integer values in cents
amount = 1000  # $10.00

# The card verification value is also known as CVV2, CVC2, or CID
credit_card = ActiveMerchant::Billing::CreditCard.new(
                :first_name         => 'Bob',
                :last_name          => 'Bobsen',
                :number             => '4242424242424242',
                :month              => '8',
                :year               => Time.now.year+1,
                :verification_value => '000')

# Validating the card automatically detects the card type
if credit_card.validate.empty?
  # Capture $10 from the credit card
  response = gateway.purchase(amount, credit_card)

  if response.success?
    puts "Successfully charged $#{sprintf("%.2f", amount / 100)} to the credit card #{credit_card.display_number}"
  else
    raise StandardError, response.message
  end
end
```

For more in-depth documentation and tutorials, see [GettingStarted.md](GettingStarted.md) and the
[API documentation](http://www.rubydoc.info/github/activemerchant/active_merchant/).

## Supported Payment Gateways

The [ActiveMerchant Wiki](http://github.com/activemerchant/active_merchant/wikis) contains a [table of features supported by each gateway](http://github.com/activemerchant/active_merchant/wikis/gatewayfeaturematrix).

* [Authorize.Net CIM](http://www.authorize.net/) - US
* [Authorize.Net](http://www.authorize.net/) - AD, AT, AU, BE, BG, CA, CH, CY, CZ, DE, DK, ES, FI, FR, GB, GB, GI, GR, HU, IE, IT, LI, LU, MC, MT, NL, NO, PL, PT, RO, SE, SI, SK, SM, TR, US, VA
* [Axcess MS](http://www.axcessms.com/) - AD, AT, BE, BG, BR, CA, CH, CY, CZ, DE, DK, EE, ES, FI, FO, FR, GB, GI, GR, HR, HU, IE, IL, IM, IS, IT, LI, LT, LU, LV, MC, MT, MX, NL, NO, PL, PT, RO, RU, SE, SI, SK, TR, US, VA
* [Balanced](https://www.balancedpayments.com/) - US
* [Bank Frick](http://www.bankfrickacquiring.com/) - LI, US
* [Banwire](http://www.banwire.com/) - MX
* [Barclays ePDQ Extra Plus](http://www.barclaycard.co.uk/business/accepting-payments/epdq-ecomm/) - GB
* [Barclays ePDQ MPI](http://www.barclaycard.co.uk/business/accepting-payments/epdq-mpi/) - GB
* [Be2Bill](http://www.be2bill.com/) - FR
* [Beanstream.com](http://www.beanstream.com/) - CA, US
* [BluePay](http://www.bluepay.com/) - US
* [Borgun](https://www.borgun.is/) - IS
* [Braintree](https://www.braintreepayments.com) - US, CA, AU, AD, AT, BE, BG, CY, CZ, DK, EE, FI, FR, GI, DE, GR, HU, IS, IM, IE, IT, LV, LI, LT, LU, MT, MC, NL, NO, PL, PT, RO, SM, SK, SI, ES, SE, CH, TR, GB
* [BridgePay](http://www.bridgepaynetwork.com/) - CA, US
* [Cardknox](https://www.cardknox.com/) - US, CA, GB
* [CardSave](http://www.cardsave.net/) - GB
* [CardStream](http://www.cardstream.com/) - GB
* [Cashnet](http://www.higherone.com/) - US
* [Cecabank](http://www.ceca.es/es/) - ES
* [Cenpos](https://www.cenpos.com/) - AD, AI, AG, AR, AU, AT, BS, BB, BE, BZ, BM, BR, BN, BG, CA, HR, CY, CZ, DK, DM, EE, FI, FR, DE, GR, GD, GY, HK, HU, IS, IN, IL, IT, JP, LV, LI, LT, LU, MY, MT, MX, MC, MS, NL, PA, PL, PT, KN, LC, MF, VC, SM, SG, SK, SI, ZA, ES, SR, SE, CH, TR, GB, US, UY
* [CAMS: Central Account Management System](https://www.centralams.com/) - US
<<<<<<< HEAD
* [CertoDirect](http://www.certodirect.com/) - BE, BG, CZ, DK, DE, EE, IE, EL, ES, FR, IT, CY, LV, LT, LU, HU, MT, NL, AT, PL, PT, RO, SI, SK, FI, SE, GB
=======
>>>>>>> da334e67
* [Checkout.com](https://www.checkout.com/) - AT, BE, BG, CY, CZ, DE, DK, EE, ES, FI, FR, GR, HR, HU, IE, IS, IT, LI, LT, LU, LV, MT, MU, NL, NO, PL, PT, RO, SE, SI, SK, US
* [Clearhaus](https://www.clearhaus.com) - AD, AT, BE, BG, CH, CY, CZ, DE, DK, EE, ES, FI, FO, FR, GB, GL, GR, HR, HU, IE, IS, IT, LI, LT, LU, LV, MT, NL, NO, PL, PT, RO, SE, SI, SK
* [Commercegate](http://www.commercegate.com/) - AD, AT, AX, BE, BG, CH, CY, CZ, DE, DK, ES, FI, FR, GB, GG, GI, GR, HR, HU, IE, IM, IS, IT, JE, LI, LT, LU, LV, MC, MT, NL, NO, PL, PT, RO, SE, SI, SK, VA
* [Conekta](https://conekta.io) - MX
* [CyberSource](http://www.cybersource.com) - US, BR, CA, CN, DK, FI, FR, DE, JP, MX, NO, SE, GB, SG
* [DIBS](http://www.dibspayment.com/) - US, FI, NO, SE, GB
* [DataCash](http://www.datacash.com/) - GB
* [Efsnet](http://www.concordefsnet.com/) - US
* [Elavon MyVirtualMerchant](http://www.elavon.com/) - US, CA
* [ePay](http://epay.dk/) - DK, SE, NO
* [EVO Canada](http://www.evocanada.com/) - CA
* [eWAY](http://www.eway.com.au/) - AU, NZ, GB
* [eWAY Rapid](http://www.eway.com.au/) - AU, NZ, GB, SG
* [E-xact](http://www.e-xact.com) - CA, US
* [Ezic](http://www.ezic.com/) - AU, CA, CN, FR, DE, GI, IL, MT, MU, MX, NL, NZ, PA, PH, RU, SG, KR, ES, KN, GB
* [Fat Zebra](https://www.fatzebra.com.au/) - AU
* [Federated Canada](http://www.federatedcanada.com/) - CA
* [Finansbank WebPOS](https://www.fbwebpos.com/) - US, TR
* [Flo2Cash](http://www.flo2cash.co.nz/) - NZ
* [1stPayGateway.Net](http://1stpaygateway.net/) - US
* [FirstData Global Gateway e4](http://www.firstdata.com) - CA, US
* [FirstGiving](http://www.firstgiving.com/) - US
* [Garanti Sanal POS](https://sanalposweb.garanti.com.tr) - US, TR
* [Global Transport](https://www.globalpaymentsinc.com) - CA, PR, US
* [HDFC](http://www.hdfcbank.com/sme/sme-details/merchant-services/guzh6m0i) - IN
* [Heartland Payment Systems](http://developer.heartlandpaymentsystems.com/SecureSubmit/) - US
* [iATS Payments](http://home.iatspayments.com/) - AU, BR, CA, CH, DE, DK, ES, FI, FR, GR, HK, IE, IT, NL, NO, PT, SE, SG, TR, UK, US
* [Inspire Commerce](http://www.inspiregateway.com) - US
* [InstaPay](http://www.instapayllc.com) - US
* [IPP](http://www.ippayments.com.au/) - AU
* [Iridium](http://www.iridiumcorp.co.uk/) - GB, ES
* [iTransact](http://www.itransact.com/) - US
* [JetPay](http://www.jetpay.com/) - US
* [Komoju](http://www.komoju.com/) - JP
* [LinkPoint](http://www.linkpoint.com/) - US
* [Litle & Co.](http://www.litle.com/) - US
* [maxiPago!](http://www.maxipago.com/) - BR
* [Merchant e-Solutions](http://www.merchante-solutions.com/) - US
* [Merchant One Gateway](http://merchantone.com/) - US
* [MerchantWARE](http://merchantwarehouse.com/merchantware) - US
* [MerchantWarrior](http://www.merchantwarrior.com/) - AU
* [Mercury](http://www.mercurypay.com) - US, CA
* [Metrics Global](http://www.metricsglobal.com) - US
* [MasterCard Internet Gateway Service (MiGS)](http://mastercard.com/mastercardsps) - AU, AE, BD, BN, EG, HK, ID, IN, JO, KW, LB, LK, MU, MV, MY, NZ, OM, PH, QA, SA, SG, TT, VN
* [Modern Payments](http://www.modpay.com) - US
* [MONEI](http://www.monei.net/) - AD, AT, BE, BG, CA, CH, CY, CZ, DE, DK, EE, ES, FI, FO, FR, GB, GI, GR, HU, IE, IL, IS, IT, LI, LT, LU, LV, MT, NL, NO, PL, PT, RO, SE, SI, SK, TR, US, VA
* [Moneris](http://www.moneris.com/) - CA
* [Moneris (US)](http://www.monerisusa.com/) - US
* [MoneyMovers](http://mmoa.us/) - US
* [NAB Transact](http://transact.nab.com.au) - AU
* [NELiX TransaX](https://www.nelixtransax.com/) - US
* [NetRegistry](http://www.netregistry.com.au) - AU
* [BBS Netaxept](http://www.betalingsterminal.no/Netthandel-forside/) - NO, DK, SE, FI
* [NETbilling](http://www.netbilling.com) - US
* [NETPAY Gateway](http://www.netpay.com.mx) - MX
* [NMI](http://nmi.com/) - US
* [Ogone](http://www.ogone.com/) - BE, DE, FR, NL, AT, CH
* [Omise](https://www.omise.co/) - TH
* [Openpay](Openpay) - MX
* [Optimal Payments](http://www.optimalpayments.com/) - CA, US, GB
* [Orbital Paymentech](http://chasepaymentech.com/) - US, CA
* [Pagar.me](https://pagar.me/) - BR
* [PagoFacil](http://www.pagofacil.net/) - MX
* [PayConex](http://www.bluefincommerce.com/) - US, CA
* [PayGate PayXML](http://paygate.co.za/) - US, ZA
* [PayHub](http://www.payhub.com/) - US
* [PayJunction](http://www.payjunction.com/) - US
* [PaySecure](http://www.commsecure.com.au/paysecure.shtml) - AU
* [Paybox Direct](http://www.paybox.com/) - FR
* [Payeezy](https://developer.payeezy.com/) - CA, US
* [Payex](http://payex.com/) - DK, FI, NO, SE
* [PaymentExpress](http://www.paymentexpress.com/) - AU, CA, DE, ES, FR, GB, HK, IE, MY, NL, NZ, SG, US, ZA
* [PAYMILL](https://paymill.com) - AD, AT, BE, BG, CH, CY, CZ, DE, DK, EE, ES, FI, FO, FR, GB, GI, GR, HU, IE, IL, IS, IT, LI, LT, LU, LV, MT, NL, NO, PL, PT, RO, SE, SI, SK, TR, VA
* [PayPal Express Checkout](https://www.paypal.com/webapps/mpp/express-checkout) - US, CA, SG, AU
* [PayPal Express Checkout (UK)](https://www.paypal.com/uk/webapps/mpp/express-checkout) - GB
* [PayPal Payflow Pro](https://www.paypal.com/webapps/mpp/payflow-payment-gateway) - US, CA, SG, AU
* [PayPal Payments Pro (US)](https://www.paypal.com/us/webapps/mpp/paypal-payments-pro) - US
* [PayPal Payments Pro (UK)](https://www.paypal.com/uk/webapps/mpp/pro) - GB
* [PayPal Website Payments Pro (CA)](https://www.paypal.com/cgi-bin/webscr?cmd=_wp-pro-overview-outside) - CA
* [PayPal Express Checkout for Digital Goods](https://www.x.com/community/ppx/xspaces/digital_goods) - AU, CA, CN, FI, GB, ID, IN, IT, MY, NO, NZ, PH, PL, SE, SG, TH, VN
* [Payscout](http://www.payscout.com/) - US
* [Paystation](http://paystation.co.nz) - NZ
* [Pay Way](http://www.payway.com.au) - AU
* [PayU India](https://www.payu.in/) - IN
* [Pin Payments](http://www.pin.net.au/) - AU
* [Plug'n Pay](http://www.plugnpay.com/) - US
* [Psigate](http://www.psigate.com/) - CA
* [PSL Payment Solutions](http://www.paymentsolutionsltd.com/) - GB
* [QuickBooks Merchant Services](http://payments.intuit.com/) - US
* [QuickBooks Payments](http://payments.intuit.com/) - US
* [Quantum Gateway](http://www.quantumgateway.com) - US
* [QuickPay](http://quickpay.net/) - DE, DK, ES, FI, FR, FO, GB, IS, NO, SE
* [Qvalent](https://www.qvalent.com/) - AU
* [Raven](http://www.deepcovelabs.com/raven) - AI, AN, AT, AU, BE, BG, BS, BZ, CA, CH, CR, CY, CZ, DE, DK, DM, DO, EE, EL, ES, FI, FR, GB, GG, GI, HK, HR, HU, IE, IL, IM, IN, IT, JE, KN, LI, LT, LU, LV, MH, MT, MY, NL, NO, NZ, PA, PE, PH, PL, PT, RO, RS, SC, SE, SG, SI, SK, UK, US, VG, ZA
* [Realex](http://www.realexpayments.com/) - IE, GB, FR, BE, NL, LU, IT
* [Redsys](http://www.redsys.es/) - ES
* [S5](http://www.s5.dk/) - DK
* [SagePay](http://www.sagepay.com) - GB, IE
* [Sage Payment Solutions](http://www.sagepayments.com) - US, CA
* [Sallie Mae](http://www.salliemae.com/) - US
* [SecureNet](http://www.securenet.com/) - US
* [SecurePay](http://www.securepay.com/) - US, CA, GB, AU
* [SecurePayTech](http://www.securepaytech.com/) - NZ
* [SecurionPay](https://securionpay.com/) - AD, AE, AF, AG, AI, AL, AM, AO, AR, AS, AT, AU, AW, AX, AZ, BA, BB, BD, BE, BF, BG, BH, BI, BJ, BL, BM, BN, BO, BR, BS, BT, BV, BW, BY, BZ, CA, CC, CD, CF, CG, CH, CI, CK, CL, CM, CN, CO, CR, CU, CV, CW, CX, CY, CZ, DE, DJ, DK, DM, DO, DZ, EC, EE, EG, EH, ER, ES, ET, FI, FJ, FK, FM, FO, FR, GA, GB, GD, GE, GF, GG, GH, GI, GL, GM, GN, GP, GQ, GR, GS, GT, GU, GW, GY, HK, HM, HN, HR, HT, HU, ID, IE, IL, IM, IN, IO, IQ, IR, IS, IT, JE, JM, JO, JP, KE, KG, KH, KI, KM, KN, KP, KR, KW, KY, KZ, LA, LB, LC, LI, LK, LR, LS, LT, LU, LV, LY, MA, MC, MD, ME, MF, MG, MH, MK, ML, MM, MN, MO, MP, MQ, MR, MS, MT, MU, MV, MW, MX, MY, MZ, NA, NC, NE, NF, NG, NI, NL, NO, NP, NR, NU, NZ, OM, PA, PE, PF, PG, PH, PK, PL, PM, PN, PR, PS, PT, PW, PY, QA, RE, RO, RS, RU, RW, SA, SB, SC, SD, SE, SG, SH, SI, SJ, SK, SL, SM, SN, SO, SR, ST, SV, SY, SZ, TC, TD, TF, TG, TH, TJ, TK, TL, TM, TN, TO, TR, TT, TV, TW, TZ, UA, UG, UM, US, UY, UZ, VA, VC, VE, VG, VI, VN, VU, WF, WS, YE, YT, ZA, ZM, ZW
* [SkipJack](http://www.skipjack.com/) - US, CA
* [SoEasyPay](http://www.soeasypay.com/) - US, CA, AT, BE, BG, HR, CY, CZ, DK, EE, FI, FR, DE, GR, HU, IE, IT, LV, LT, LU, MT, NL, PL, PT, RO, SK, SI, ES, SE, GB, IS, NO, CH
* [Spreedly](https://spreedly.com) - AD, AE, AT, AU, BD, BE, BG, BN, CA, CH, CY, CZ, DE, DK, EE, EG, ES, FI, FR, GB, GI, GR, HK, HU, ID, IE, IL, IM, IN, IS, IT, JO, KW, LB, LI, LK, LT, LU, LV, MC, MT, MU, MV, MX, MY, NL, NO, NZ, OM, PH, PL, PT, QA, RO, SA, SE, SG, SI, SK, SM, TR, TT, UM, US, VA, VN, ZA
* [Stripe](https://stripe.com/) - AT, AU, BE, CA, CH, DE, DK, ES, FI, FR, GB, IE, IT, LU, NL, NO, SE, SG, US
* [Swipe](https://www.swipehq.com/checkout) - CA, NZ
* [TNS](http://www.tnsi.com/) - AR, AU, BR, FR, DE, HK, MX, NZ, SG, GB, US
* [Transact Pro](https://www.transactpro.lv/business/online-payments-acceptance) - US
* [TransFirst](http://www.transfirst.com/) - US
* [Transnational](http://www.tnbci.com/) - US
* [TrustCommerce](http://www.trustcommerce.com/) - US
* [USA ePay](http://www.usaepay.com/) - US
* [Vanco Payment Solutions](http://vancopayments.com/) - US
* [Verifi](http://www.verifi.com/) - US
* [ViaKLIX](http://viaklix.com) - US
* [WebPay](https://webpay.jp/) - JP
* [WePay](https://www.wepay.com/) - US
* [Wirecard](http://www.wirecard.com) - AD, CY, GI, IM, MT, RO, CH, AT, DK, GR, IT, MC, SM, TR, BE, EE, HU, LV, NL, SK, GB, BG, FI, IS, LI, NO, SI, VA, FR, IL, LT, PL, ES, CZ, DE, IE, LU, PT, SE
* [Worldpay Global](http://www.worldpay.com/) - HK, GB, AU, AD, BE, CH, CY, CZ, DE, DK, ES, FI, FR, GI, GR, HU, IE, IL, IT, LI, LU, MC, MT, NL, NO, NZ, PL, PT, SE, SG, SI, SM, TR, UM, VA
* [Worldpay Online](https://online.worldpay.com/) - HK, US, GB, AU, AD, BE, CH, CY, CZ, DE, DK, ES, FI, FR, GI, GR, HU, IE, IL, IT, LI, LU, MC, MT, NL, NO, NZ, PL, PT, SE, SG, SI, SM, TR, UM, VA
* [Worldpay US](http://www.worldpay.com/us) - US

## API stability policy

Functionality or APIs that are deprecated will be marked as such. Deprecated functionality is removed on major version changes - for example, deprecations from 2.x are removed in 3.x.<|MERGE_RESOLUTION|>--- conflicted
+++ resolved
@@ -105,10 +105,6 @@
 * [Cecabank](http://www.ceca.es/es/) - ES
 * [Cenpos](https://www.cenpos.com/) - AD, AI, AG, AR, AU, AT, BS, BB, BE, BZ, BM, BR, BN, BG, CA, HR, CY, CZ, DK, DM, EE, FI, FR, DE, GR, GD, GY, HK, HU, IS, IN, IL, IT, JP, LV, LI, LT, LU, MY, MT, MX, MC, MS, NL, PA, PL, PT, KN, LC, MF, VC, SM, SG, SK, SI, ZA, ES, SR, SE, CH, TR, GB, US, UY
 * [CAMS: Central Account Management System](https://www.centralams.com/) - US
-<<<<<<< HEAD
-* [CertoDirect](http://www.certodirect.com/) - BE, BG, CZ, DK, DE, EE, IE, EL, ES, FR, IT, CY, LV, LT, LU, HU, MT, NL, AT, PL, PT, RO, SI, SK, FI, SE, GB
-=======
->>>>>>> da334e67
 * [Checkout.com](https://www.checkout.com/) - AT, BE, BG, CY, CZ, DE, DK, EE, ES, FI, FR, GR, HR, HU, IE, IS, IT, LI, LT, LU, LV, MT, MU, NL, NO, PL, PT, RO, SE, SI, SK, US
 * [Clearhaus](https://www.clearhaus.com) - AD, AT, BE, BG, CH, CY, CZ, DE, DK, EE, ES, FI, FO, FR, GB, GL, GR, HR, HU, IE, IS, IT, LI, LT, LU, LV, MT, NL, NO, PL, PT, RO, SE, SI, SK
 * [Commercegate](http://www.commercegate.com/) - AD, AT, AX, BE, BG, CH, CY, CZ, DE, DK, ES, FI, FR, GB, GG, GI, GR, HR, HU, IE, IM, IS, IT, JE, LI, LT, LU, LV, MC, MT, NL, NO, PL, PT, RO, SE, SI, SK, VA
