--- conflicted
+++ resolved
@@ -60,47 +60,6 @@
         post = {}
         add_reference(post, authorization)
         add_payment_type(post, authorization)
-<<<<<<< HEAD
-
-        commit("void", post)
-      end
-
-      def refund(amount, authorization, options={})
-        post = {}
-        add_invoice(post, amount, options)
-        add_reference(post, authorization)
-        add_payment_type(post, authorization)
-
-        commit("refund", post)
-      end
-
-      def credit(amount, payment_method, options={})
-        post = {}
-        add_invoice(post, amount, options)
-        add_payment_method(post, payment_method, options)
-        add_customer_data(post, options)
-
-        commit("credit", post)
-      end
-
-      def verify(payment_method, options={})
-        post = {}
-        add_payment_method(post, payment_method, options)
-        add_customer_data(post, options)
-        add_merchant_defined_fields(post, options)
-
-        commit("validate", post)
-      end
-
-      def store(payment_method, options = {})
-        post = {}
-        add_invoice(post, nil, options)
-        add_payment_method(post, payment_method, options)
-        add_customer_data(post, options)
-        add_merchant_defined_fields(post, options)
-
-        commit("add_customer", post)
-=======
 
         commit("void", post)
       end
@@ -145,7 +104,6 @@
       def verify_credentials
         response = void("0")
         response.message != "Authentication Failed"
->>>>>>> da334e67
       end
 
       def supports_scrubbing?
