module ActiveMerchant #:nodoc:
  module Billing #:nodoc:
    # This module is included in both PaypalGateway and PaypalExpressGateway
    module PaypalCommonAPI
      include Empty

      API_VERSION = '124'

      URLS = {
        :test => { :certificate => 'https://api.sandbox.paypal.com/2.0/',
                   :signature   => 'https://api-3t.sandbox.paypal.com/2.0/' },
        :live => { :certificate => 'https://api.paypal.com/2.0/',
                   :signature   => 'https://api-3t.paypal.com/2.0/' }
      }

      PAYPAL_NAMESPACE = 'urn:ebay:api:PayPalAPI'
      EBAY_NAMESPACE = 'urn:ebay:apis:eBLBaseComponents'

      ENVELOPE_NAMESPACES = { 'xmlns:xsd' => 'http://www.w3.org/2001/XMLSchema',
                              'xmlns:env' => 'http://schemas.xmlsoap.org/soap/envelope/',
                              'xmlns:xsi' => 'http://www.w3.org/2001/XMLSchema-instance'
                            }
      CREDENTIALS_NAMESPACES = { 'xmlns' => PAYPAL_NAMESPACE,
                                 'xmlns:n1' => EBAY_NAMESPACE,
                                 'env:mustUnderstand' => '0'
                               }

      AUSTRALIAN_STATES = {
        'ACT' => 'Australian Capital Territory',
        'NSW' => 'New South Wales',
        'NT'  => 'Northern Territory',
        'QLD' => 'Queensland',
        'SA'  => 'South Australia',
        'TAS' => 'Tasmania',
        'VIC' => 'Victoria',
        'WA'  => 'Western Australia'
      }

      SUCCESS_CODES = [ 'Success', 'SuccessWithWarning' ]

      FRAUD_REVIEW_CODE = "11610"

      STANDARD_ERROR_CODE_MAPPING = {
        '15005' => :card_declined,
        '10754' => :card_declined,
        '10752' => :card_declined,
        '10759' => :card_declined,
        '10761' => :card_declined,
        '15002' => :card_declined,
        '11084' => :card_declined,
        '15004' => :incorrect_cvc,
        '10762' => :invalid_cvc,
      }

      STANDARD_ERROR_CODE_MAPPING.default = :processing_error

      def self.included(base)
        base.default_currency = 'USD'
        base.cattr_accessor :pem_file
        base.cattr_accessor :signature
        base.live_url = URLS[:live][:signature]
        base.test_url = URLS[:test][:signature]
      end

      # The gateway must be configured with either your PayPal PEM file
      # or your PayPal API Signature.  Only one is required.
      #
      # <tt>:pem</tt>         The text of your PayPal PEM file. Note
      #                       this is not the path to file, but its
      #                       contents. If you are only using one PEM
      #                       file on your site you can declare it
      #                       globally and then you won't need to
      #                       include this option
      #
      # <tt>:signature</tt>   The text of your PayPal signature.
      #                       If you are only using one API Signature
      #                       on your site you can declare it
      #                       globally and then you won't need to
      #                       include this option
      def initialize(options = {})
        requires!(options, :login, :password)

        headers = {'X-PP-AUTHORIZATION' => options.delete(:auth_signature), 'X-PAYPAL-MESSAGE-PROTOCOL' => 'SOAP11'} if options[:auth_signature]
        options = {
          :pem => pem_file,
          :signature => signature,
          :headers => headers || {}
        }.update(options)


        if options[:pem].blank? && options[:signature].blank?
          raise ArgumentError, "An API Certificate or API Signature is required to make requests to PayPal"
        end

        super(options)
      end

      def reauthorize(money, authorization, options = {})
        commit 'DoReauthorization', build_reauthorize_request(money, authorization, options)
      end

      def capture(money, authorization, options = {})
        commit 'DoCapture', build_capture_request(money, authorization, options)
      end

      # Transfer money to one or more recipients.
      #
      #   gateway.transfer 1000, 'bob@example.com',
      #     :subject => "The money I owe you", :note => "Sorry it's so late"
      #
      #   gateway.transfer [1000, 'fred@example.com'],
      #     [2450, 'wilma@example.com', :note => 'You will receive another payment on 3/24'],
      #     [2000, 'barney@example.com'],
      #     :subject => "Your Earnings", :note => "Thanks for your business."
      #
      def transfer(*args)
        commit 'MassPay', build_mass_pay_request(*args)
      end

      def void(authorization, options = {})
        commit 'DoVoid', build_void_request(authorization, options)
      end

      # Refunds a transaction.
      #
      # For a full refund pass nil for the amount:
      #
      #    gateway.refund nil, 'G39883289DH238'
      #
      # This will automatically make the :refund_type be "Full".
      #
      # For a partial refund just pass the amount as usual:
      #
      #    gateway.refund 100, 'UBU83983N920'
      #
      def refund(money, identification, options = {})
        commit 'RefundTransaction', build_refund_request(money, identification, options)
      end

      def credit(money, identification, options = {})
        ActiveMerchant.deprecated Gateway::CREDIT_DEPRECATION_MESSAGE
        refund(money, identification, options)
      end

      # ==== For full documentation see {Paypal API Reference:}[https://cms.paypal.com/us/cgi-bin/?cmd=_render-content&content_ID=developer/e_howto_api_soap_r_DoReferenceTransaction]
      # ==== Parameter:
      # * <tt>:money</tt> -- (Required) The amount of this new transaction,
      # required fo the payment details portion of this request
      #
      # ==== Options:
      # * <tt>:reference_id</tt> -- (Required) A transaction ID from a previous purchase, such as a credit card charge using the DoDirectPayment API, or a billing agreement ID.
      # * <tt>:payment_action</tt> -- (Optional) How you want to obtain payment. It is one of the following values:
      #
      #     Authorization – This payment is a basic authorization subject to settlement with PayPal Authorization and Capture.
      #     Sale – This is a final sale for which you are requesting payment.
      #
      # * <tt>:ip_address</tt> -- (Optional) IP address of the buyer’s browser.
      # Note: PayPal records this IP addresses as a means to detect possible fraud.
      # * <tt>:req_confirm_shipping</tt> -- Whether you require that the buyer’s shipping address on file with PayPal be a confirmed address. You must have permission from PayPal to not require a confirmed address. It is one of the following values:
      #
      #     0 – You do not require that the buyer’s shipping address be a confirmed address.
      #     1 – You require that the buyer’s shipping address be a confirmed address.
      #
      # * <tt>:merchant_session_id</tt> -- (Optional) Your buyer session identification token.
      # * <tt>:return_fmf_details</tt> -- (Optional) Flag to indicate whether you want the results returned by Fraud Management Filters. By default, you do not receive this information. It is one of the following values:
      #
      #     0 – Do not receive FMF details (default)
      #     1 – Receive FMF details
      #
      # * <tt>:soft_descriptor</tt> -- (Optional) Per transaction description of the payment that is passed to the consumer’s credit card statement. If the API request provides a value for the soft descriptor field, the full descriptor displayed on the buyer’s statement has the following format:
      #
      #     <PP * | PAYPAL *><Merchant descriptor as set in the Payment Receiving Preferences><1 space><soft descriptor>
      #     The soft descriptor can contain only the following characters:
      #
      #     Alphanumeric characters
      #     - (dash)
      #     * (asterisk)
      #     . (period)
      #     {space}
      #
      def reference_transaction(money, options = {})
        requires!(options, :reference_id)
        commit 'DoReferenceTransaction', build_reference_transaction_request(money, options)
      end

      def transaction_details(transaction_id)
        commit 'GetTransactionDetails', build_get_transaction_details(transaction_id)
      end

      # ==== For full documentation see {PayPal API Reference}[https://cms.paypal.com/us/cgi-bin/?cmd=_render-content&content_ID=developer/e_howto_api_soap_r_TransactionSearch]
      # ==== Options:
      # * <tt>:payer </tt> -- (Optional) Search by the buyer’s email address.
      # * <tt>:receipt_id </tt> -- (Optional) Search by the PayPal Account Optional receipt ID.
      # * <tt>:receiver </tt> -- (Optional) Search by the receiver’s email address. If the merchant account has only one email address, this is the primary email. It can also be a non-primary email address.
      # * <tt>:transaction_id</tt> -- (Optional) Search by the transaction ID. The returned results are from the merchant’s transaction records.
      # * <tt>:invoice_id</tt> -- (Optional) Search by invoice identification key, as set by you for the original transaction. This field searches the records for items the merchant sells, not the items purchased.
      # * <tt>:card_number </tt> -- (Optional) Search by credit card number, as set by you for the original transaction. This field searches the records for items the merchant sells, not the items purchased.
      # * <tt>:auction_item_number </tt> -- (Optional) Search by auction item number of the purchased goods.
      # * <tt>:transaction_class </tt> -- (Optional) Search by classification of transaction. Some kinds of possible classes of transactions are not searchable with this field. You cannot search for bank transfer withdrawals, for example. It is one of the following values:
      #     All – All transaction classifications
      #     Sent – Only payments sent
      #     Received – Only payments received
      #     MassPay – Only mass payments
      #     MoneyRequest – Only money requests
      #     FundsAdded – Only funds added to balance
      #     FundsWithdrawn – Only funds withdrawn from balance
      #     Referral – Only transactions involving referrals
      #     Fee – Only transactions involving fees
      #     Subscription – Only transactions involving subscriptions
      #     Dividend – Only transactions involving dividends
      #     Billpay – Only transactions involving BillPay Transactions
      #     Refund – Only transactions involving funds
      #     CurrencyConversions – Only transactions involving currency conversions
      #     BalanceTransfer – Only transactions involving balance transfers
      #     Reversal – Only transactions involving BillPay reversals
      #     Shipping – Only transactions involving UPS shipping fees
      #     BalanceAffecting – Only transactions that affect the account balance
      #     ECheck – Only transactions involving eCheck
      #
      # * <tt>:currency_code </tt> -- (Optional) Search by currency code.
      # * <tt>:status</tt> -- (Optional) Search by transaction status. It is one of the following values:
      #     One of:
      #     Pending – The payment is pending. The specific reason the payment is pending is returned by the GetTransactionDetails API PendingReason field.
      #     Processing – The payment is being processed.
      #     Success – The payment has been completed and the funds have been added successfully to your account balance.
      #     Denied – You denied the payment. This happens only if the payment was previously pending.
      #     Reversed – A payment was reversed due to a chargeback or other type of reversal. The funds have been removed from your account balance and returned to the buyer.
      #
      def transaction_search(options)
        requires!(options, :start_date)
        commit 'TransactionSearch', build_transaction_search(options)
      end

      # ==== Parameters:
      # * <tt>:return_all_currencies</tt> -- Either '1' or '0'
      #     0 – Return only the balance for the primary currency holding.
      #     1 – Return the balance for each currency holding.
      #
      def balance(return_all_currencies = false)
        clean_currency_argument = case return_all_currencies
                                  when 1, '1' , true; '1'
                                  else
                                    '0'
                                  end
        commit 'GetBalance', build_get_balance(clean_currency_argument)
      end

      # DoAuthorization takes the transaction_id returned when you call
      # DoExpressCheckoutPayment with a PaymentAction of 'Order'.
      # When you did that, you created an order authorization subject to settlement
      # with PayPal DoAuthorization and DoCapture
      #
      # ==== Parameters:
      # * <tt>:transaction_id</tt> -- The ID returned by DoExpressCheckoutPayment with a PaymentAction of 'Order'.
      # * <tt>:money</tt> -- The amount of money to be authorized for this purchase.
      #
      def authorize_transaction(transaction_id, money, options = {})
        commit 'DoAuthorization', build_do_authorize(transaction_id, money, options)
      end

      # The ManagePendingTransactionStatus API operation accepts or denies a
      # pending transaction held by Fraud Management Filters.
      #
      # ==== Parameters:
      # * <tt>:transaction_id</tt> -- The ID of the transaction held by Fraud Management Filters.
      # * <tt>:action</tt> -- Either 'Accept' or 'Deny'
      #
      def manage_pending_transaction(transaction_id, action)
        commit 'ManagePendingTransactionStatus', build_manage_pending_transaction_status(transaction_id, action)
      end

      private
      def build_request_wrapper(action, options = {})
        xml = Builder::XmlMarkup.new :indent => 2
        xml.tag! action + 'Req', 'xmlns' => PAYPAL_NAMESPACE do
          xml.tag! action + 'Request', 'xmlns:n2' => EBAY_NAMESPACE do
            xml.tag! 'n2:Version', API_VERSION
            if options[:request_details]
              xml.tag! 'n2:' + action + 'RequestDetails' do
                yield(xml)
              end
            else
              yield(xml)
            end
          end
        end
        xml.target!
      end

      def build_do_authorize(transaction_id, money, options = {})
        build_request_wrapper('DoAuthorization') do |xml|
          xml.tag! 'TransactionID', transaction_id
          xml.tag! 'Amount', amount(money), 'currencyID' => options[:currency] || currency(money)
        end
      end

      def build_reauthorize_request(money, authorization, options)
        xml = Builder::XmlMarkup.new

        xml.tag! 'DoReauthorizationReq', 'xmlns' => PAYPAL_NAMESPACE do
          xml.tag! 'DoReauthorizationRequest', 'xmlns:n2' => EBAY_NAMESPACE do
            xml.tag! 'n2:Version', API_VERSION
            xml.tag! 'AuthorizationID', authorization
            xml.tag! 'Amount', amount(money), 'currencyID' => options[:currency] || currency(money)
          end
        end

        xml.target!
      end

      def build_capture_request(money, authorization, options)
        xml = Builder::XmlMarkup.new

        xml.tag! 'DoCaptureReq', 'xmlns' => PAYPAL_NAMESPACE do
          xml.tag! 'DoCaptureRequest', 'xmlns:n2' => EBAY_NAMESPACE do
            xml.tag! 'n2:Version', API_VERSION
            xml.tag! 'AuthorizationID', authorization
            xml.tag! 'Amount', amount(money), 'currencyID' => options[:currency] || currency(money)
            xml.tag! 'CompleteType',  options[:complete_type] || 'Complete'
            xml.tag! 'InvoiceID', options[:order_id] unless options[:order_id].blank?
            xml.tag! 'Note', options[:description]
          end
        end

        xml.target!
      end

      def build_refund_request(money, identification, options)
        xml = Builder::XmlMarkup.new

        xml.tag! 'RefundTransactionReq', 'xmlns' => PAYPAL_NAMESPACE do
          xml.tag! 'RefundTransactionRequest', 'xmlns:n2' => EBAY_NAMESPACE do
            xml.tag! 'n2:Version', API_VERSION
            xml.tag! 'TransactionID', identification
            xml.tag! 'Amount', amount(money), 'currencyID' => (options[:currency] || currency(money)) if money.present?
            xml.tag! 'RefundType', (options[:refund_type] || (money.present? ? 'Partial' : 'Full'))
            xml.tag! 'Memo', options[:note] unless options[:note].blank?
          end
        end

        xml.target!
      end

      def build_void_request(authorization, options)
        xml = Builder::XmlMarkup.new

        xml.tag! 'DoVoidReq', 'xmlns' => PAYPAL_NAMESPACE do
          xml.tag! 'DoVoidRequest', 'xmlns:n2' => EBAY_NAMESPACE do
            xml.tag! 'n2:Version', API_VERSION
            xml.tag! 'AuthorizationID', authorization
            xml.tag! 'Note', options[:description]
          end
        end

        xml.target!
      end

      def build_mass_pay_request(*args)
        default_options = args.last.is_a?(Hash) ? args.pop : {}
        recipients = args.first.is_a?(Array) ? args : [args]
        receiver_type = default_options[:receiver_type]

        xml = Builder::XmlMarkup.new

        xml.tag! 'MassPayReq', 'xmlns' => PAYPAL_NAMESPACE do
          xml.tag! 'MassPayRequest', 'xmlns:n2' => EBAY_NAMESPACE do
            xml.tag! 'n2:Version', API_VERSION
            xml.tag! 'EmailSubject', default_options[:subject] if default_options[:subject]
            xml.tag! 'ReceiverType', receiver_type if receiver_type
            recipients.each do |money, recipient, options|
              options ||= default_options
              xml.tag! 'MassPayItem' do
                if(!receiver_type || receiver_type == 'EmailAddress')
                  xml.tag! 'ReceiverEmail', recipient
                elsif receiver_type == 'UserID'
                  xml.tag! 'ReceiverID', recipient
                else
                  raise ArgumentError.new("Unknown receiver_type: #{receiver_type}")
                end
                xml.tag! 'Amount', amount(money), 'currencyID' => (options[:currency] || currency(money))
                xml.tag! 'Note', options[:note] if options[:note]
                xml.tag! 'UniqueId', options[:unique_id] if options[:unique_id]
              end
            end
          end
        end

        xml.target!
      end

      def build_manage_pending_transaction_status(transaction_id, action)
        build_request_wrapper('ManagePendingTransactionStatus') do |xml|
          xml.tag! 'TransactionID', transaction_id
          xml.tag! 'Action', action
        end
      end

      def build_reference_transaction_request(money, options)
        opts = options.dup
        opts[:ip_address] ||= opts[:ip]
        currency_code = opts[:currency] || currency(money)
        reference_transaction_optional_fields = %w{ n2:ReferenceID n2:PaymentAction
                                                    n2:PaymentType n2:IPAddress
                                                    n2:ReqConfirmShipping n2:MerchantSessionId
                                                    n2:ReturnFMFDetails n2:SoftDescriptor }
        build_request_wrapper('DoReferenceTransaction', :request_details => true) do |xml|
          add_optional_fields(xml, reference_transaction_optional_fields, opts)
          add_payment_details(xml, money, currency_code, opts)
        end
      end

      def build_get_transaction_details(transaction_id)
        build_request_wrapper('GetTransactionDetails') do |xml|
          xml.tag! 'TransactionID', transaction_id
        end
      end

      def build_transaction_search(options)
        currency_code = options[:currency_code]
        currency_code ||= currency(options[:amount]) if options[:amount]
        transaction_search_optional_fields = %w{ Payer ReceiptID Receiver
                                                 TransactionID InvoiceID CardNumber
                                                 AuctionItemNumber TransactionClass
                                                 CurrencyCode Status ProfileID }
        build_request_wrapper('TransactionSearch') do |xml|
          xml.tag! 'StartDate', date_to_iso(options[:start_date])
          xml.tag! 'EndDate', date_to_iso(options[:end_date]) unless options[:end_date].blank?
          add_optional_fields(xml, transaction_search_optional_fields, options)
          xml.tag! 'Amount', localized_amount(options[:amount], currency_code), 'currencyID' => currency_code  unless options[:amount].blank?
        end
      end


      def build_get_balance(return_all_currencies)
        build_request_wrapper('GetBalance') do |xml|
          xml.tag! 'ReturnAllCurrencies', return_all_currencies unless return_all_currencies.nil?
        end
      end

      def parse(action, xml)
        legacy_hash = legacy_parse(action, xml)
        xml = strip_attributes(xml)
        hash = Hash.from_xml(xml)
        hash = hash.fetch('Envelope').fetch('Body').fetch("#{action}Response")
        hash = hash["#{action}ResponseDetails"] if hash["#{action}ResponseDetails"]

        legacy_hash.merge(hash)
      rescue IndexError
        legacy_hash.merge(hash['Envelope']['Body'])
      end

      def strip_attributes(xml)
        xml = REXML::Document.new(xml)
        REXML::XPath.each(xml, '//SOAP-ENV:Envelope//*[@*]') do |el|
          el.attributes.each_attribute { |a| a.remove }
        end
        xml.to_s
      end

      def legacy_parse(action, xml)
        response = {}

        error_messages = []
        error_codes = []

        xml = REXML::Document.new(xml)
        if root = REXML::XPath.first(xml, "//#{action}Response")
          root.elements.each do |node|
            case node.name
            when 'Errors'
              short_message = nil
              long_message = nil

              node.elements.each do |child|
                case child.name
                when "LongMessage"
                  long_message = child.text unless child.text.blank?
                when "ShortMessage"
                  short_message = child.text unless child.text.blank?
                when "ErrorCode"
                  error_codes << child.text unless child.text.blank?
                end
              end

              if message = long_message || short_message
                error_messages << message
              end
            else
              legacy_parse_element(response, node)
            end
          end
          response[:message] = error_messages.uniq.join(". ") unless error_messages.empty?
          response[:error_codes] = error_codes.uniq.join(",") unless error_codes.empty?
        elsif root = REXML::XPath.first(xml, "//SOAP-ENV:Fault")
          legacy_parse_element(response, root)
          response[:message] = "#{response[:faultcode]}: #{response[:faultstring]} - #{response[:detail]}"
        end

        response
      end

      def legacy_parse_element(response, node)
        if node.has_elements?
          node.elements.each{|e| legacy_parse_element(response, e) }
        else
          response[node.name.underscore.to_sym] = node.text
          node.attributes.each do |k, v|
            response["#{node.name.underscore}_#{k.underscore}".to_sym] = v if k == 'currencyID'
          end
        end
      end

      def build_request(body)
        xml = Builder::XmlMarkup.new

        xml.instruct!
        xml.tag! 'env:Envelope', ENVELOPE_NAMESPACES do
          xml.tag! 'env:Header' do
            add_credentials(xml) unless @options[:headers] && @options[:headers]['X-PP-AUTHORIZATION']
          end

          xml.tag! 'env:Body' do
            xml << body
          end
        end
        xml.target!
      end

      def add_credentials(xml)
        xml.tag! 'RequesterCredentials', CREDENTIALS_NAMESPACES do
          xml.tag! 'n1:Credentials' do
            xml.tag! 'n1:Username', @options[:login]
            xml.tag! 'n1:Password', @options[:password]
            xml.tag! 'n1:Subject', @options[:subject]
            xml.tag! 'n1:Signature', @options[:signature] unless @options[:signature].blank?
          end
        end
      end

      def add_address(xml, element, address)
        return if address.nil?
        xml.tag! element do
          xml.tag! 'n2:Name', address[:name]
          xml.tag! 'n2:Street1', address[:address1]
          xml.tag! 'n2:Street2', address[:address2]
          xml.tag! 'n2:CityName', address[:city]
          xml.tag! 'n2:StateOrProvince', address[:state].blank? ? 'N/A' : address[:state]
          xml.tag! 'n2:Country', address[:country]
          xml.tag! 'n2:Phone', address[:phone] unless address[:phone].blank?
          xml.tag! 'n2:PostalCode', address[:zip]
        end
      end

      def add_payment_details_items_xml(xml, options, currency_code)
        options[:items].each do |item|
          xml.tag! 'n2:PaymentDetailsItem' do
            xml.tag! 'n2:Name', item[:name]
            xml.tag! 'n2:Number', item[:number]
            xml.tag! 'n2:Quantity', item[:quantity]
            if item[:amount]
              xml.tag! 'n2:Amount', item_amount(item[:amount], currency_code), 'currencyID' => currency_code
            end
            xml.tag! 'n2:Description', item[:description]
            xml.tag! 'n2:ItemURL', item[:url]
            xml.tag! 'n2:ItemCategory', item[:category] if item[:category]
          end
        end
      end

      def add_payment_details(xml, money, currency_code, options = {})
        xml.tag! 'n2:PaymentDetails' do
          xml.tag! 'n2:OrderTotal', localized_amount(money, currency_code), 'currencyID' => currency_code

          # All of the values must be included together and add up to the order total
          if [:subtotal, :shipping, :handling, :tax].all?{ |o| options.has_key?(o) }
            xml.tag! 'n2:ItemTotal', localized_amount(options[:subtotal], currency_code), 'currencyID' => currency_code
            xml.tag! 'n2:ShippingTotal', localized_amount(options[:shipping], currency_code),'currencyID' => currency_code
            xml.tag! 'n2:HandlingTotal', localized_amount(options[:handling], currency_code),'currencyID' => currency_code
            xml.tag! 'n2:TaxTotal', localized_amount(options[:tax], currency_code), 'currencyID' => currency_code
          end

          xml.tag! 'n2:InsuranceTotal', localized_amount(options[:insurance_total], currency_code),'currencyID' => currency_code unless options[:insurance_total].blank?
          xml.tag! 'n2:ShippingDiscount', localized_amount(options[:shipping_discount], currency_code),'currencyID' => currency_code unless options[:shipping_discount].blank?
          xml.tag! 'n2:InsuranceOptionOffered', options[:insurance_option_offered] if options.has_key?(:insurance_option_offered)

          xml.tag! 'n2:OrderDescription', options[:description] unless options[:description].blank?

          # Custom field Character length and limitations: 256 single-byte alphanumeric characters
          xml.tag! 'n2:Custom', options[:custom] unless options[:custom].blank?

          xml.tag! 'n2:InvoiceID', (options[:order_id] || options[:invoice_id]) unless (options[:order_id] || options[:invoice_id]).blank?
          add_button_source(xml)

          # The notify URL applies only to DoExpressCheckoutPayment.
          # This value is ignored when set in SetExpressCheckout or GetExpressCheckoutDetails
          xml.tag! 'n2:NotifyURL', options[:notify_url] unless options[:notify_url].blank?

          add_address(xml, 'n2:ShipToAddress', options[:shipping_address]) unless options[:shipping_address].blank?

          add_payment_details_items_xml(xml, options, currency_code) unless options[:items].blank?

          add_express_only_payment_details(xml, options) if options[:express_request]

          # Any value other than Y – This is not a recurring transaction
          # To pass Y in this field, you must have established a billing agreement with
          # the buyer specifying the amount, frequency, and duration of the recurring payment.
          # requires version 80.0 of the API
          xml.tag! 'n2:Recurring', options[:recurring] unless options[:recurring].blank?
        end
      end

      def add_button_source(xml)
        button_source = (@options[:button_source] || application_id)
        if !empty?(button_source)
          xml.tag! 'n2:ButtonSource', button_source.to_s.slice(0, 32)
        end
      end

      def add_express_only_payment_details(xml, options = {})
        add_optional_fields(xml,
                            %w{n2:NoteText          n2:PaymentAction
                               n2:TransactionId     n2:AllowedPaymentMethod
<<<<<<< HEAD
                               n2:PaymentRequestID  },
=======
                               n2:PaymentRequestID  n2:SoftDescriptor  },
>>>>>>> da334e67
                            options)
      end

      def add_optional_fields(xml, optional_fields, options = {})
        optional_fields.each do |optional_text_field|
          if optional_text_field =~ /(\w+:)(\w+)/
            ns = $1
            field = $2
            field_as_symbol = field.underscore.to_sym
          else
            ns = ''
            field = optional_text_field
            field_as_symbol = optional_text_field.underscore.to_sym
          end
          xml.tag! ns + field, options[field_as_symbol] unless options[field_as_symbol].blank?
        end
        xml
      end

      def endpoint_url
        URLS[test? ? :test : :live][@options[:signature].blank? ? :certificate : :signature]
      end

      def commit(action, request)
        response = parse(action, ssl_post(endpoint_url, build_request(request), @options[:headers]))

        build_response(successful?(response), message_from(response), response,
          :test => test?,
          :authorization => authorization_from(response),
          :fraud_review => fraud_review?(response),
          :error_code => standardized_error_code(response),
          :avs_result => { :code => response[:avs_code] },
          :cvv_result => response[:cvv2_code]
        )
      end

      def standardized_error_code(response)
        STANDARD_ERROR_CODE_MAPPING[error_codes(response).first]
      end

      def error_codes(response)
        return [] unless response.has_key?(:error_codes)
        response[:error_codes].split(',')
      end

      def fraud_review?(response)
        response[:error_codes] == FRAUD_REVIEW_CODE
      end

      def authorization_from(response)
        (
          response[:transaction_id] ||
          response[:authorization_id] ||
          response[:refund_transaction_id] ||
          response[:billing_agreement_id]
        )
      end

      def successful?(response)
        SUCCESS_CODES.include?(response[:ack])
      end

      def message_from(response)
        response[:message] || response[:ack]
      end

      def date_to_iso(date)
        (date.is_a?(Date) ? date.to_time : date).utc.iso8601
      end

      def item_amount(amount, currency_code)
        if amount.to_i < 0 && non_fractional_currency?(currency_code)
          amount(amount).to_f.floor
        else
          localized_amount(amount, currency_code)
        end
      end
    end
  end
end<|MERGE_RESOLUTION|>--- conflicted
+++ resolved
@@ -620,11 +620,7 @@
         add_optional_fields(xml,
                             %w{n2:NoteText          n2:PaymentAction
                                n2:TransactionId     n2:AllowedPaymentMethod
-<<<<<<< HEAD
-                               n2:PaymentRequestID  },
-=======
                                n2:PaymentRequestID  n2:SoftDescriptor  },
->>>>>>> da334e67
                             options)
       end
 
