require 'active_merchant/billing/gateways/migs/migs_codes'

require 'digest/md5' # Used in add_secure_hash

module ActiveMerchant #:nodoc:
  module Billing #:nodoc:
    class MigsGateway < Gateway
      include MigsCodes

      API_VERSION = 1

      class_attribute :server_hosted_url, :merchant_hosted_url

      self.server_hosted_url = 'https://migs.mastercard.com.au/vpcpay'
      self.merchant_hosted_url = 'https://migs.mastercard.com.au/vpcdps'

      self.live_url = self.server_hosted_url

      # MiGS is supported throughout Asia Pacific, Middle East and Africa
      # MiGS is used in Australia (AU) by ANZ (eGate), CBA (CommWeb) and more
      # Source of Country List: http://www.scribd.com/doc/17811923
      self.supported_countries = %w(AU AE BD BN EG HK ID IN JO KW LB LK MU MV MY NZ OM PH QA SA SG TT VN)

      # The card types supported by the payment gateway
      self.supported_cardtypes = [:visa, :master, :american_express, :diners_club, :jcb]

      self.money_format = :cents
      self.currencies_without_fractions = %w(IDR)

      # The homepage URL of the gateway
      self.homepage_url = 'http://mastercard.com/mastercardsps'

      # The name of the gateway
      self.display_name = 'MasterCard Internet Gateway Service (MiGS)'

      # Creates a new MigsGateway
      # The advanced_login/advanced_password fields are needed for
      # advanced methods such as the capture, refund and status methods
      #
      # ==== Options
      #
      # * <tt>:login</tt> -- The MiGS Merchant ID (REQUIRED)
      # * <tt>:password</tt> -- The MiGS Access Code (REQUIRED)
      # * <tt>:secure_hash</tt> -- The MiGS Secure Hash
      # (Required for Server Hosted payments)
      # * <tt>:advanced_login</tt> -- The MiGS AMA User
      # * <tt>:advanced_password</tt> -- The MiGS AMA User's password
      def initialize(options = {})
        requires!(options, :login, :password)
        super
      end

      # ==== Options
      #
      # * <tt>:order_id</tt> -- A reference for tracking the order (REQUIRED)
      # * <tt>:unique_id</tt> -- A unique id for this request (Max 40 chars).
      # If not supplied one will be generated.
      def purchase(money, creditcard, options = {})
        requires!(options, :order_id)

        post = {}

        add_amount(post, money, options)
        add_invoice(post, options)
        add_creditcard(post, creditcard)
        add_standard_parameters('pay', post, options[:unique_id])
        add_3ds(post, options)

        commit(post)
      end

      # MiGS works by merchants being either purchase only or authorize/capture
      # So authorize is the same as purchase when in authorize mode
      alias_method :authorize, :purchase

      # ==== Options
      #
      # * <tt>:unique_id</tt> -- A unique id for this request (Max 40 chars).
      # If not supplied one will be generated.
      def capture(money, authorization, options = {})
        requires!(@options, :advanced_login, :advanced_password)

        post = options.merge(:TransNo => authorization)

        add_amount(post, money, options)
        add_advanced_user(post)
        add_standard_parameters('capture', post, options[:unique_id])

        commit(post)
      end

      # ==== Options
      #
      # * <tt>:unique_id</tt> -- A unique id for this request (Max 40 chars).
      # If not supplied one will be generated.
      def refund(money, authorization, options = {})
        requires!(@options, :advanced_login, :advanced_password)

        post = options.merge(:TransNo => authorization)

        add_amount(post, money, options)
        add_advanced_user(post)
        add_standard_parameters('refund', post, options[:unique_id])

        commit(post)
      end

      def void(authorization, options = {})
        requires!(@options, :advanced_login, :advanced_password)

        post = options.merge(:TransNo => authorization)

        add_advanced_user(post)
        add_standard_parameters('voidAuthorisation', post, options[:unique_id])

        commit(post)
      end

      def credit(money, authorization, options = {})
        ActiveMerchant.deprecated CREDIT_DEPRECATION_MESSAGE
        refund(money, authorization, options)
      end

      # Checks the status of a previous transaction
      # This can be useful when a response is not received due to network issues
      #
      # ==== Parameters
      #
      # * <tt>unique_id</tt> -- Unique id of transaction to find.
      #   This is the value of the option supplied in other methods or
      #   if not supplied is returned with key :MerchTxnRef
      def status(unique_id)
        requires!(@options, :advanced_login, :advanced_password)

        post = {}
        add_advanced_user(post)
        add_standard_parameters('queryDR', post, unique_id)

        commit(post)
      end

      # Generates a URL to redirect user to MiGS to process payment
      # Once user is finished MiGS will redirect back to specified URL
      # With a response hash which can be turned into a Response object
      # with purchase_offsite_response
      #
      # ==== Options
      #
      # * <tt>:order_id</tt> -- A reference for tracking the order (REQUIRED)
      # * <tt>:locale</tt> -- Change the language of the redirected page
      #   Values are 2 digit locale, e.g. en, es
      # * <tt>:return_url</tt> -- the URL to return to once the payment is complete
      # * <tt>:card_type</tt> -- Providing this skips the card type step.
      #   Values are ActiveMerchant formats: e.g. master, visa, american_express, diners_club
      # * <tt>:unique_id</tt> -- Unique id of transaction to find.
      #   If not supplied one will be generated.
      def purchase_offsite_url(money, options = {})
        requires!(options, :order_id, :return_url)
        requires!(@options, :secure_hash)

        post = {}

        add_amount(post, money, options)
        add_invoice(post, options)
        add_creditcard_type(post, options[:card_type]) if options[:card_type]

        post.merge!(
          :Locale => options[:locale] || 'en',
          :ReturnURL => options[:return_url]
        )

        add_standard_parameters('pay', post, options[:unique_id])

        add_secure_hash(post)

        self.server_hosted_url + '?' + post_data(post)
      end

      # Parses a response from purchase_offsite_url once user is redirected back
      #
      # ==== Parameters
      #
      # * <tt>data</tt> -- All params when offsite payment returns
      # e.g. returns to http://company.com/return?a=1&b=2, then input "a=1&b=2"
      def purchase_offsite_response(data)
        requires!(@options, :secure_hash)

        response_hash = parse(data)

        expected_secure_hash = calculate_secure_hash(response_hash.reject{|k, v| k == :SecureHash}, @options[:secure_hash])
        unless response_hash[:SecureHash] == expected_secure_hash
          raise SecurityError, "Secure Hash mismatch, response may be tampered with"
        end

        response_object(response_hash)
      end

      def test?
        @options[:login].start_with?('TEST')
      end

      private

      def add_amount(post, money, options)
<<<<<<< HEAD
        post[:Amount] = amount(money)
=======
        post[:Amount] = localized_amount(money, options[:currency])
>>>>>>> da334e67
        post[:Currency] = options[:currency] if options[:currency]
      end

      def add_advanced_user(post)
        post[:User] = @options[:advanced_login]
        post[:Password] = @options[:advanced_password]
      end

      def add_invoice(post, options)
        post[:OrderInfo] = options[:order_id]
      end

      def add_3ds(post, options)
        post[:VerType] = options[:ver_type] if options[:ver_type]
        post[:VerToken] = options[:ver_token] if options[:ver_token]
        post["3DSXID"] = options[:three_ds_xid] if options[:three_ds_xid]
        post["3DSECI"] = options[:three_ds_eci] if options[:three_ds_eci]
        post["3DSenrolled"] = options[:three_ds_enrolled] if options[:three_ds_enrolled]
        post["3DSstatus"] = options[:three_ds_status] if options[:three_ds_status]
      end

      def add_creditcard(post, creditcard)
        post[:CardNum] = creditcard.number
        post[:CardSecurityCode] = creditcard.verification_value if creditcard.verification_value?
        post[:CardExp] = format(creditcard.year, :two_digits) + format(creditcard.month, :two_digits)
      end

      def add_creditcard_type(post, card_type)
        post[:Gateway]  = 'ssl'
        post[:card] = CARD_TYPES.detect{|ct| ct.am_code == card_type}.migs_long_code
      end

      def parse(body)
        params = CGI::parse(body)
        hash = {}
        params.each do |key, value|
          hash[key.gsub('vpc_', '').to_sym] = value[0]
        end
        hash
      end

      def commit(post)
        data = ssl_post self.merchant_hosted_url, post_data(post)
        response_hash = parse(data)
        response_object(response_hash)
      end

      def response_object(response)
        avs_response_code = response[:AVSResultCode]
        avs_response_code = 'S' if avs_response_code == "Unsupported"

        cvv_result_code = response[:CSCResultCode]
        cvv_result_code = 'P' if cvv_result_code == "Unsupported"

        Response.new(success?(response), response[:Message], response,
          :test => test?,
          :authorization => response[:TransactionNo],
          :fraud_review => fraud_review?(response),
          :avs_result => { :code => avs_response_code },
          :cvv_result => cvv_result_code
        )
      end

      def success?(response)
        response[:TxnResponseCode] == '0'
      end

      def fraud_review?(response)
        ISSUER_RESPONSE_CODES[response[:AcqResponseCode]] == 'Suspected Fraud'
      end

      def add_standard_parameters(action, post, unique_id = nil)
        post.merge!(
          :Version     => API_VERSION,
          :Merchant    => @options[:login],
          :AccessCode  => @options[:password],
          :Command     => action,
          :MerchTxnRef => unique_id || generate_unique_id.slice(0, 40)
        )
      end

      def post_data(post)
        post.collect { |key, value| "vpc_#{key}=#{CGI.escape(value.to_s)}" }.join("&")
      end

      def add_secure_hash(post)
        post[:SecureHash] = calculate_secure_hash(post, @options[:secure_hash])
      end

      def calculate_secure_hash(post, secure_hash)
        sorted_values = post.sort_by(&:to_s).map(&:last)
        input = secure_hash + sorted_values.join
        Digest::MD5.hexdigest(input).upcase
      end
    end
  end
end<|MERGE_RESOLUTION|>--- conflicted
+++ resolved
@@ -202,11 +202,7 @@
       private
 
       def add_amount(post, money, options)
-<<<<<<< HEAD
-        post[:Amount] = amount(money)
-=======
         post[:Amount] = localized_amount(money, options[:currency])
->>>>>>> da334e67
         post[:Currency] = options[:currency] if options[:currency]
       end
 
