--- conflicted
+++ resolved
@@ -250,10 +250,7 @@
       def build_auth_request(money, creditcard_or_reference, options)
         xml = Builder::XmlMarkup.new :indent => 2
         add_payment_method_or_subscription(xml, money, creditcard_or_reference, options)
-<<<<<<< HEAD
-=======
         add_decision_manager_fields(xml, options)
->>>>>>> da334e67
         add_mdd_fields(xml, options)
         add_auth_service(xml, creditcard_or_reference, options)
         add_business_rules_data(xml, creditcard_or_reference, options)
@@ -285,10 +282,7 @@
       def build_purchase_request(money, payment_method_or_reference, options)
         xml = Builder::XmlMarkup.new :indent => 2
         add_payment_method_or_subscription(xml, money, payment_method_or_reference, options)
-<<<<<<< HEAD
-=======
         add_decision_manager_fields(xml, options)
->>>>>>> da334e67
         add_mdd_fields(xml, options)
         if !payment_method_or_reference.is_a?(String) && card_brand(payment_method_or_reference) == 'check'
           add_check_service(xml)
@@ -454,11 +448,7 @@
           xml.tag! 'company',               address[:company]                 unless address[:company].blank?
           xml.tag! 'companyTaxID',          address[:companyTaxID]            unless address[:company_tax_id].blank?
           xml.tag! 'phoneNumber',           address[:phone]                   unless address[:phone].blank?
-<<<<<<< HEAD
-          xml.tag! 'email',                 options[:email]
-=======
           xml.tag! 'email',                 options[:email] || 'null@cybersource.com'
->>>>>>> da334e67
           xml.tag! 'ipAddress',             options[:ip]                      unless options[:ip].blank? || shipTo
           xml.tag! 'driversLicenseNumber',  options[:drivers_license_number]  unless options[:drivers_license_number].blank?
           xml.tag! 'driversLicenseState',   options[:drivers_license_state]   unless options[:drivers_license_state].blank?
@@ -475,11 +465,6 @@
         end
       end
 
-<<<<<<< HEAD
-      def add_mdd_fields(xml, options)
-        xml.tag! 'merchantDefinedData' do
-          (1..20).each do |each|
-=======
       def add_decision_manager_fields(xml, options)
         xml.tag! 'decisionManager' do
           xml.tag! 'enabled', options[:decision_manager_enabled] if options[:decision_manager_enabled]
@@ -490,7 +475,6 @@
       def add_mdd_fields(xml, options)
         xml.tag! 'merchantDefinedData' do
           (1..100).each do |each|
->>>>>>> da334e67
             key = "mdd_field_#{each}".to_sym
             xml.tag!("field#{each}", options[key]) if options[key]
           end
@@ -697,11 +681,7 @@
 
       # Contact CyberSource, make the SOAP request, and parse the reply into a
       # Response object
-<<<<<<< HEAD
-      def commit(request, options)
-=======
       def commit(request, action, amount, options)
->>>>>>> da334e67
         begin
           response = parse(ssl_post(test? ? self.test_url : self.live_url, build_request(request, options)))
         rescue ResponseError => e
