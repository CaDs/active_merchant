require 'active_merchant/billing/gateways/braintree/braintree_common'

begin
  require "braintree"
rescue LoadError
  raise "Could not load the braintree gem.  Use `gem install braintree` to install it."
end

unless Braintree::Version::Major == 2 && Braintree::Version::Minor >= 4
  raise "Need braintree gem >= 2.4.0. Run `gem install braintree --version '~>2.4'` to get the correct version."
end

module ActiveMerchant #:nodoc:
  module Billing #:nodoc:
    # For more information on the Braintree Gateway please visit their
    # {Developer Portal}[https://www.braintreepayments.com/developers]
    #
    # ==== About this implementation
    #
    # This implementation leverages the Braintree-authored ruby gem:
    # https://github.com/braintree/braintree_ruby
    #
    # ==== Debugging Information
    #
    # Setting an ActiveMerchant +wiredump_device+ will automatically
    # configure the Braintree logger (via the Braintree gem's
    # configuration) when the BraintreeBlueGateway is instantiated.
    # Additionally, the log level will be set to +DEBUG+. Therefore,
    # all you have to do is set the +wiredump_device+ and you'll get
    # your debug output from your HTTP interactions with the remote
    # gateway. (Don't enable this in production.) The ActiveMerchant
    # implementation doesn't mess with the Braintree::Configuration
    # globals at all, so there won't be any side effects outside
    # Active Merchant.
    #
    # If no +wiredump_device+ is set, the logger in
    # +Braintree::Configuration.logger+ will be cloned and the log
    # level set to +WARN+.
    #
    class BraintreeBlueGateway < Gateway
      include BraintreeCommon

      self.display_name = 'Braintree (Blue Platform)'

      def initialize(options = {})
        requires!(options, :merchant_id, :public_key, :private_key)
        @merchant_account_id = options[:merchant_account_id]

        super

        if wiredump_device.present?
          logger = ((Logger === wiredump_device) ? wiredump_device : Logger.new(wiredump_device))
          logger.level = Logger::DEBUG
        else
          logger = Braintree::Configuration.logger.clone
          logger.level = Logger::WARN
        end

        @configuration = Braintree::Configuration.new(
          :merchant_id       => options[:merchant_id],
          :public_key        => options[:public_key],
          :private_key       => options[:private_key],
          :environment       => (options[:environment] || (test? ? :sandbox : :production)).to_sym,
          :custom_user_agent => "ActiveMerchant #{ActiveMerchant::VERSION}",
          :logger            => options[:logger] || logger,
        )

        @braintree_gateway = Braintree::Gateway.new( @configuration )
      end

      def authorize(money, credit_card_or_vault_id, options = {})
        create_transaction(:sale, money, credit_card_or_vault_id, options)
      end

      def capture(money, authorization, options = {})
        commit do
          result = @braintree_gateway.transaction.submit_for_settlement(authorization, amount(money).to_s)
          response_from_result(result)
        end
      end

      def purchase(money, credit_card_or_vault_id, options = {})
        authorize(money, credit_card_or_vault_id, options.merge(:submit_for_settlement => true))
      end

      def credit(money, credit_card_or_vault_id, options = {})
        create_transaction(:credit, money, credit_card_or_vault_id, options)
      end

      def refund(*args)
        # legacy signature: #refund(transaction_id, options = {})
        # new signature: #refund(money, transaction_id, options = {})
        money, transaction_id, _ = extract_refund_args(args)
        money = amount(money).to_s if money

        commit do
          response_from_result(@braintree_gateway.transaction.refund(transaction_id, money))
        end
      end

      def void(authorization, options = {})
        commit do
          response_from_result(@braintree_gateway.transaction.void(authorization))
        end
      end

      def verify(credit_card, options = {})
        MultiResponse.run(:use_first_response) do |r|
          r.process { authorize(100, credit_card, options) }
          r.process(:ignore_result) { void(r.authorization, options) }
        end
      end

      def store(creditcard, options = {})
        if options[:customer].present?
          MultiResponse.new.tap do |r|
            customer_exists_response = nil
            r.process{customer_exists_response = check_customer_exists(options[:customer])}
            r.process do
              if customer_exists_response.params["exists"]
                add_credit_card_to_customer(creditcard, options)
              else
                add_customer_with_credit_card(creditcard, options)
              end
            end
          end
        else
          add_customer_with_credit_card(creditcard, options)
        end
      end

      def update(vault_id, creditcard, options = {})
        braintree_credit_card = nil
        commit do
          braintree_credit_card = @braintree_gateway.customer.find(vault_id).credit_cards.detect { |cc| cc.default? }
          return Response.new(false, 'Braintree::NotFoundError') if braintree_credit_card.nil?

          options.merge!(:update_existing_token => braintree_credit_card.token)
          credit_card_params = merge_credit_card_options({
            :credit_card => {
              :cardholder_name => creditcard.name,
              :number => creditcard.number,
              :cvv => creditcard.verification_value,
              :expiration_month => creditcard.month.to_s.rjust(2, "0"),
              :expiration_year => creditcard.year.to_s
            }
          }, options)[:credit_card]

          result = @braintree_gateway.customer.update(vault_id,
            :first_name => creditcard.first_name,
            :last_name => creditcard.last_name,
            :email => scrub_email(options[:email]),
            :credit_card => credit_card_params
          )
          Response.new(result.success?, message_from_result(result),
            :braintree_customer => (customer_hash(@braintree_gateway.customer.find(vault_id), :include_credit_cards) if result.success?),
            :customer_vault_id => (result.customer.id if result.success?)
          )
        end
      end

      def unstore(customer_vault_id, options = {})
        commit do
          if(!customer_vault_id && options[:credit_card_token])
            @braintree_gateway.credit_card.delete(options[:credit_card_token])
          else
            @braintree_gateway.customer.delete(customer_vault_id)
          end
          Response.new(true, "OK")
        end
      end
      alias_method :delete, :unstore

      def supports_network_tokenization?
        true
      end

      def verify_credentials
        begin
          @braintree_gateway.transaction.find("non_existent_token")
        rescue Braintree::AuthenticationError
          return false
        rescue Braintree::NotFoundError
          return true
        end

        true
      end

      private

      def check_customer_exists(customer_vault_id)
        commit do
          begin
            @braintree_gateway.customer.find(customer_vault_id)
            ActiveMerchant::Billing::Response.new(true, "Customer found", {exists: true}, authorization: customer_vault_id)
          rescue Braintree::NotFoundError
            ActiveMerchant::Billing::Response.new(true, "Customer not found", {exists: false})
          end
        end
      end

      def add_customer_with_credit_card(creditcard, options)
        commit do
          if options[:payment_method_nonce]
            credit_card_params = { payment_method_nonce: options[:payment_method_nonce] }
          else
            credit_card_params = {
              :credit_card => {
                :cardholder_name => creditcard.name,
                :number => creditcard.number,
                :cvv => creditcard.verification_value,
                :expiration_month => creditcard.month.to_s.rjust(2, "0"),
                :expiration_year => creditcard.year.to_s,
                :token => options[:credit_card_token]
              }
            }
          end
          parameters = {
            :first_name => creditcard.first_name,
            :last_name => creditcard.last_name,
            :email => scrub_email(options[:email]),
            :id => options[:customer],
          }.merge credit_card_params
          result = @braintree_gateway.customer.create(merge_credit_card_options(parameters, options))
          Response.new(result.success?, message_from_result(result),
            {
              :braintree_customer => (customer_hash(result.customer, :include_credit_cards) if result.success?),
              :customer_vault_id => (result.customer.id if result.success?),
              :credit_card_token => (result.customer.credit_cards[0].token if result.success?)
            },
            :authorization => (result.customer.id if result.success?)
          )
        end
      end

      def add_credit_card_to_customer(credit_card, options)
        commit do
          parameters = {
            customer_id: options[:customer],
            token: options[:credit_card_token],
            cardholder_name: credit_card.name,
            number: credit_card.number,
            cvv: credit_card.verification_value,
            expiration_month: credit_card.month.to_s.rjust(2, "0"),
            expiration_year: credit_card.year.to_s,
          }
          parameters[:billing_address] = map_address(options[:billing_address]) if options[:billing_address]

          result = @braintree_gateway.credit_card.create(parameters)
          ActiveMerchant::Billing::Response.new(
            result.success?,
            message_from_result(result),
            {
              customer_vault_id: (result.credit_card.customer_id if result.success?),
              credit_card_token: (result.credit_card.token if result.success?)
            },
            authorization: (result.credit_card.customer_id if result.success?)
          )
        end
      end

      def scrub_email(email)
        return nil unless email.present?
        return nil if (
          email !~ /^.+@[^\.]+(\.[^\.]+)+[a-z]$/i ||
          email =~ /\.(con|met)$/i
        )
        email
      end

      def scrub_zip(zip)
        return nil unless zip.present?
        return nil if(
          zip.gsub(/[^a-z0-9]/i, '').length > 9 ||
          zip =~ /[^a-z0-9\- ]/i
        )
        zip
      end

      def merge_credit_card_options(parameters, options)
        valid_options = {}
        options.each do |key, value|
          valid_options[key] = value if [:update_existing_token, :verify_card, :verification_merchant_account_id].include?(key)
        end

        if valid_options.include?(:verify_card) && @merchant_account_id
          valid_options[:verification_merchant_account_id] ||= @merchant_account_id
        end

        parameters[:credit_card] ||= {}
        parameters[:credit_card].merge!(:options => valid_options)
        parameters[:credit_card][:billing_address] = map_address(options[:billing_address]) if options[:billing_address]
        parameters
      end

      def map_address(address)
        return {} if address.nil?
        mapped = {
          :street_address => address[:address1],
          :extended_address => address[:address2],
          :company => address[:company],
          :locality => address[:city],
          :region => address[:state],
          :postal_code => scrub_zip(address[:zip]),
        }
        if(address[:country] || address[:country_code_alpha2])
          mapped[:country_code_alpha2] = (address[:country] || address[:country_code_alpha2])
        elsif address[:country_name]
          mapped[:country_name] = address[:country_name]
        elsif address[:country_code_alpha3]
          mapped[:country_code_alpha3] = address[:country_code_alpha3]
        elsif address[:country_code_numeric]
          mapped[:country_code_numeric] = address[:country_code_numeric]
        end
        mapped
      end

      def commit(&block)
        yield
      rescue Braintree::BraintreeError => ex
        Response.new(false, ex.class.to_s)
      end

      def message_from_result(result)
        if result.success?
          "OK"
        elsif result.errors.any?
          result.errors.map { |e| "#{e.message} (#{e.code})" }.join(" ")
        elsif result.credit_card_verification
          "Processor declined: #{result.credit_card_verification.processor_response_text} (#{result.credit_card_verification.processor_response_code})"
        else
          result.message.to_s
        end
      end

      def response_from_result(result)
        Response.new(result.success?, message_from_result(result),
          { braintree_transaction: transaction_hash(result) },
          { authorization: (result.transaction.id if result.transaction) }
         )
      end

      def response_params(result)
        params = {}
        params[:customer_vault_id] = result.transaction.customer_details.id if result.success?
        params[:braintree_transaction] = transaction_hash(result)
        params
      end

      def response_options(result)
        options = {}
        if result.transaction
          options[:authorization] = result.transaction.id
          options[:avs_result] = { code: avs_code_from(result.transaction) }
          options[:cvv_result] = result.transaction.cvv_response_code
        end
        options
      end

      def avs_code_from(transaction)
        transaction.avs_error_response_code ||
          avs_mapping["street: #{transaction.avs_street_address_response_code}, zip: #{transaction.avs_postal_code_response_code}"]
      end

      def avs_mapping
        {
          "street: M, zip: M" => "M",
          "street: M, zip: N" => "A",
          "street: M, zip: U" => "B",
          "street: M, zip: I" => "B",
          "street: M, zip: A" => "B",

          "street: N, zip: M" => "Z",
          "street: N, zip: N" => "C",
          "street: N, zip: U" => "C",
          "street: N, zip: I" => "C",
          "street: N, zip: A" => "C",

          "street: U, zip: M" => "P",
          "street: U, zip: N" => "N",
          "street: U, zip: U" => "I",
          "street: U, zip: I" => "I",
          "street: U, zip: A" => "I",

          "street: I, zip: M" => "P",
          "street: I, zip: N" => "C",
          "street: I, zip: U" => "I",
          "street: I, zip: I" => "I",
          "street: I, zip: A" => "I",

          "street: A, zip: M" => "P",
          "street: A, zip: N" => "C",
          "street: A, zip: U" => "I",
          "street: A, zip: I" => "I",
          "street: A, zip: A" => "I"
        }
      end

      def message_from_transaction_result(result)
        if result.transaction && result.transaction.status == "gateway_rejected"
          "Transaction declined - gateway rejected"
        elsif result.transaction
          "#{result.transaction.processor_response_code} #{result.transaction.processor_response_text}"
        else
          message_from_result(result)
        end
      end

      def response_code_from_result(result)
        if result.transaction
          result.transaction.processor_response_code
        elsif result.errors.size == 0 && result.credit_card_verification
          result.credit_card_verification.processor_response_code
        elsif result.errors.size > 0
          result.errors.first.code
        end
      end

      def create_transaction(transaction_type, money, credit_card_or_vault_id, options)
        transaction_params = create_transaction_parameters(money, credit_card_or_vault_id, options)
        commit do
          result = @braintree_gateway.transaction.send(transaction_type, transaction_params)
          response = Response.new(result.success?, message_from_transaction_result(result), response_params(result), response_options(result))
          response.cvv_result['message'] = ''
          response
        end
      end

      def extract_refund_args(args)
        options = args.extract_options!

        # money, transaction_id, options
        if args.length == 1 # legacy signature
          return nil, args[0], options
        elsif args.length == 2
          return args[0], args[1], options
        else
          raise ArgumentError, "wrong number of arguments (#{args.length} for 2)"
        end
      end

      def customer_hash(customer, include_credit_cards=false)
        hash = {
          "email" => customer.email,
          "first_name" => customer.first_name,
          "last_name" => customer.last_name,
          "id" => customer.id
        }

        if include_credit_cards
          hash["credit_cards"] = customer.credit_cards.map do |cc|
            {
              "bin" => cc.bin,
              "expiration_date" => cc.expiration_date,
              "token" => cc.token,
              "last_4" => cc.last_4,
              "card_type" => cc.card_type,
              "masked_number" => cc.masked_number
            }
          end
        end

        hash
      end

      def transaction_hash(result)
        unless result.success?
          return { "processor_response_code" => response_code_from_result(result) }
        end

        transaction = result.transaction
        if transaction.vault_customer
          vault_customer = {
          }
          vault_customer["credit_cards"] = transaction.vault_customer.credit_cards.map do |cc|
            {
              "bin" => cc.bin
            }
          end
        else
          vault_customer = nil
        end

        customer_details = {
          "id" => transaction.customer_details.id,
          "email" => transaction.customer_details.email
        }

        billing_details = {
          "street_address"   => transaction.billing_details.street_address,
          "extended_address" => transaction.billing_details.extended_address,
          "company"          => transaction.billing_details.company,
          "locality"         => transaction.billing_details.locality,
          "region"           => transaction.billing_details.region,
          "postal_code"      => transaction.billing_details.postal_code,
          "country_name"     => transaction.billing_details.country_name,
        }

        shipping_details = {
          "street_address"   => transaction.shipping_details.street_address,
          "extended_address" => transaction.shipping_details.extended_address,
          "company"          => transaction.shipping_details.company,
          "locality"         => transaction.shipping_details.locality,
          "region"           => transaction.shipping_details.region,
          "postal_code"      => transaction.shipping_details.postal_code,
          "country_name"     => transaction.shipping_details.country_name,
        }
        credit_card_details = {
          "masked_number"       => transaction.credit_card_details.masked_number,
          "bin"                 => transaction.credit_card_details.bin,
          "last_4"              => transaction.credit_card_details.last_4,
          "card_type"           => transaction.credit_card_details.card_type,
          "token"               => transaction.credit_card_details.token
        }

        {
          "order_id"                => transaction.order_id,
          "status"                  => transaction.status,
          "credit_card_details"     => credit_card_details,
          "customer_details"        => customer_details,
          "billing_details"         => billing_details,
          "shipping_details"        => shipping_details,
          "vault_customer"          => vault_customer,
          "merchant_account_id"     => transaction.merchant_account_id,
          "processor_response_code" => response_code_from_result(result)
        }
      end

      def create_transaction_parameters(money, credit_card_or_vault_id, options)
        parameters = {
          :amount => amount(money).to_s,
          :order_id => options[:order_id],
          :customer => {
            :id => options[:store] == true ? "" : options[:store],
            :email => scrub_email(options[:email])
          },
          :options => {
            :store_in_vault => options[:store] ? true : false,
            :submit_for_settlement => options[:submit_for_settlement],
            :hold_in_escrow => options[:hold_in_escrow]
          }
        }

        parameters[:custom_fields] = options[:custom_fields]
        parameters[:device_data] = options[:device_data] if options[:device_data]
        parameters[:service_fee_amount] = options[:service_fee_amount] if options[:service_fee_amount]
        if merchant_account_id = (options[:merchant_account_id] || @merchant_account_id)
          parameters[:merchant_account_id] = merchant_account_id
        end

        if options[:recurring]
          parameters[:recurring] = true
        end

        if credit_card_or_vault_id.is_a?(String) || credit_card_or_vault_id.is_a?(Integer)
          if options[:payment_method_token]
            parameters[:payment_method_token] = credit_card_or_vault_id
            options.delete(:billing_address)
          elsif options[:payment_method_nonce]
            parameters[:payment_method_nonce] = credit_card_or_vault_id
          else
            parameters[:customer_id] = credit_card_or_vault_id
          end
        else
          parameters[:customer].merge!(
            :first_name => credit_card_or_vault_id.first_name,
            :last_name => credit_card_or_vault_id.last_name
          )
          if credit_card_or_vault_id.is_a?(NetworkTokenizationCreditCard)
            if credit_card_or_vault_id.source == :apple_pay
              parameters[:apple_pay_card] = {
                :number => credit_card_or_vault_id.number,
                :expiration_month => credit_card_or_vault_id.month.to_s.rjust(2, "0"),
                :expiration_year => credit_card_or_vault_id.year.to_s,
                :cardholder_name => "#{credit_card_or_vault_id.first_name} #{credit_card_or_vault_id.last_name}",
                :cryptogram => credit_card_or_vault_id.payment_cryptogram
              }
<<<<<<< HEAD
=======
          elsif credit_card_or_vault_id.source == :android_pay
              parameters[:android_pay_card] = {
                :number => credit_card_or_vault_id.number,
                :cryptogram => credit_card_or_vault_id.payment_cryptogram,
                :expiration_month => credit_card_or_vault_id.month.to_s.rjust(2, "0"),
                :expiration_year => credit_card_or_vault_id.year.to_s,
                :google_transaction_id => credit_card_or_vault_id.transaction_id
              }
>>>>>>> da334e67
            end
          else
            parameters[:credit_card] = {
              :number => credit_card_or_vault_id.number,
              :cvv => credit_card_or_vault_id.verification_value,
              :expiration_month => credit_card_or_vault_id.month.to_s.rjust(2, "0"),
              :expiration_year => credit_card_or_vault_id.year.to_s
            }
          end
        end
        parameters[:billing] = map_address(options[:billing_address]) if options[:billing_address]
        parameters[:shipping] = map_address(options[:shipping_address]) if options[:shipping_address]

        channel = @options[:channel] || application_id
        parameters[:channel] = channel if channel

        if options[:descriptor_name] || options[:descriptor_phone] || options[:descriptor_url]
          parameters[:descriptor] = {
            name: options[:descriptor_name],
            phone: options[:descriptor_phone],
            url: options[:descriptor_url]
          }
        end

        parameters
      end
    end
  end
end<|MERGE_RESOLUTION|>--- conflicted
+++ resolved
@@ -576,8 +576,6 @@
                 :cardholder_name => "#{credit_card_or_vault_id.first_name} #{credit_card_or_vault_id.last_name}",
                 :cryptogram => credit_card_or_vault_id.payment_cryptogram
               }
-<<<<<<< HEAD
-=======
           elsif credit_card_or_vault_id.source == :android_pay
               parameters[:android_pay_card] = {
                 :number => credit_card_or_vault_id.number,
@@ -586,7 +584,6 @@
                 :expiration_year => credit_card_or_vault_id.year.to_s,
                 :google_transaction_id => credit_card_or_vault_id.transaction_id
               }
->>>>>>> da334e67
             end
           else
             parameters[:credit_card] = {
