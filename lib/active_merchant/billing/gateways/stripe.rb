--- conflicted
+++ resolved
@@ -21,11 +21,7 @@
         'unchecked' => 'P'
       }
 
-<<<<<<< HEAD
-      self.supported_countries = %w(AT AU BE CA CH DE DK ES FI FR GB IE IT LU NL NO SE US)
-=======
       self.supported_countries = %w(AT AU BE BR CA CH DE DK ES FI FR GB HK IE IT JP LU MX NL NO NZ PT SE SG US)
->>>>>>> da334e67
       self.default_currency = 'USD'
       self.money_format = :cents
       self.supported_cardtypes = [:visa, :master, :american_express, :discover, :jcb, :diners_club, :maestro]
@@ -71,11 +67,6 @@
         "HKD" => 800
       }
 
-      BANK_ACCOUNT_HOLDER_TYPE_MAPPING = {
-        "personal" => "individual",
-        "business" => "company",
-      }
-
       def initialize(options = {})
         requires!(options, :login)
         @api_key = options[:login]
@@ -142,10 +133,7 @@
 
       def void(identification, options = {})
         post = {}
-<<<<<<< HEAD
-=======
         post[:metadata] = options[:metadata] if options[:metadata]
->>>>>>> da334e67
         post[:expand] = [:charge]
         commit(:post, "charges/#{CGI.escape(identification)}/refunds", post, options)
       end
@@ -197,25 +185,15 @@
         params = {}
         post = {}
 
-        if card_brand(payment) == "check"
-          bank_token_response = tokenize_bank_account(payment)
-          if bank_token_response.success?
-            params = { source: bank_token_response.params["token"]["id"] }
-          else
-            return bank_token_response
-          end
-        elsif payment.is_a?(ApplePayPaymentToken)
+        if payment.is_a?(ApplePayPaymentToken)
           token_exchange_response = tokenize_apple_pay_token(payment)
           params = { card: token_exchange_response.params["token"]["id"] } if token_exchange_response.success?
-<<<<<<< HEAD
-=======
         elsif payment.is_a?(StripePaymentToken)
           add_payment_token(params, payment, options)
         elsif payment.is_a?(Check)
           bank_token_response = tokenize_bank_account(payment)
           return bank_token_response unless bank_token_response.success?
           params = { source: bank_token_response.params["token"]["id"] }
->>>>>>> da334e67
         else
           add_creditcard(params, payment, options)
         end
@@ -409,18 +387,10 @@
             card[:name] = creditcard.name if creditcard.name
           end
 
-<<<<<<< HEAD
-          if creditcard.is_a?(NetworkTokenizationCreditCard) && creditcard.source == :apple_pay
-            post[:three_d_secure] = {
-              apple_pay:  true,
-              cryptogram: creditcard.payment_cryptogram
-            }
-=======
           if creditcard.is_a?(NetworkTokenizationCreditCard)
             card[:cryptogram] = creditcard.payment_cryptogram
             card[:eci] = creditcard.eci.rjust(2, '0') if creditcard.eci =~ /^[0-9]+$/
             card[:tokenization_method] = creditcard.source.to_s
->>>>>>> da334e67
           end
           post[:card] = card
 
@@ -646,14 +616,11 @@
           card_brand(payment_method) == "check"
         end
       end
-<<<<<<< HEAD
-=======
 
       def auth_minimum_amount(options)
         return 100 unless options[:currency]
         return MINIMUM_AUTHORIZE_AMOUNTS[options[:currency].upcase] || 100
       end
->>>>>>> da334e67
     end
   end
 end