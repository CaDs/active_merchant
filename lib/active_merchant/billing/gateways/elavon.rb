--- conflicted
+++ resolved
@@ -277,17 +277,6 @@
 
         if shipping_address = options[:shipping_address]
           first_name, last_name = split_names(shipping_address[:name])
-<<<<<<< HEAD
-          form[:ship_to_first_name]     = first_name.to_s.slice(0, 20)
-          form[:ship_to_last_name]      = last_name.to_s.slice(0, 30)
-          form[:ship_to_address1]       = shipping_address[:address1].to_s.slice(0, 30)
-          form[:ship_to_address2]       = shipping_address[:address2].to_s.slice(0, 30)
-          form[:ship_to_city]           = shipping_address[:city].to_s.slice(0, 30)
-          form[:ship_to_state]          = shipping_address[:state].to_s.slice(0, 10)
-          form[:ship_to_company]        = shipping_address[:company].to_s.slice(0, 50)
-          form[:ship_to_country]        = shipping_address[:country].to_s.slice(0, 50)
-          form[:ship_to_zip]            = shipping_address[:zip].to_s.slice(0, 10)
-=======
           form[:ship_to_first_name]     = truncate(first_name, 20)
           form[:ship_to_last_name]      = truncate(last_name, 30)
           form[:ship_to_address1]       = truncate(shipping_address[:address1], 30)
@@ -297,7 +286,6 @@
           form[:ship_to_company]        = truncate(shipping_address[:company], 50)
           form[:ship_to_country]        = truncate(shipping_address[:country], 50)
           form[:ship_to_zip]            = truncate(shipping_address[:zip], 10)
->>>>>>> da334e67
         end
       end
 
